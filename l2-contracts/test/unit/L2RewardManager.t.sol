// SPDX-License-Identifier: GPL-3.0
pragma solidity >=0.8.0 <0.9.0;

import "forge-std/Test.sol";
import { AccessManager } from "@openzeppelin/contracts/access/manager/AccessManager.sol";
import { L2RewardManager } from "../../src/L2RewardManager.sol";
import { IL2RewardManager } from "../../src/interface/IL2RewardManager.sol";
import { L2RewardManagerStorage } from "../../src/L2RewardManagerStorage.sol";
import { L1RewardManagerStorage } from "mainnet-contracts/src/L1RewardManagerStorage.sol";
import { IL1RewardManager } from "mainnet-contracts/src/interface/IL1RewardManager.sol";
import { L1RewardManager } from "mainnet-contracts/src/L1RewardManager.sol";
import { InvalidAmount, InvalidAddress } from "mainnet-contracts/src/Errors.sol";
import { ERC20Mock } from "mainnet-contracts/test/mocks/ERC20Mock.sol";
import { ERC1967Proxy } from "@openzeppelin/contracts/proxy/ERC1967/ERC1967Proxy.sol";
import { UUPSUpgradeable } from "@openzeppelin/contracts-upgradeable/proxy/utils/UUPSUpgradeable.sol";
import { BridgeMock } from "../mocks/BridgeMock.sol";
import { Merkle } from "murky/Merkle.sol";
import {
    ROLE_ID_BRIDGE,
    PUBLIC_ROLE,
    ROLE_ID_DAO,
    ROLE_ID_REWARD_WATCHER,
    ROLE_ID_OPERATIONS_PAYMASTER
} from "mainnet-contracts/script/Roles.sol";
import { XERC20Lockbox } from "mainnet-contracts/src/XERC20Lockbox.sol";
import { xPufETH } from "mainnet-contracts/src/l2/xPufETH.sol";
import { ERC20Mock } from "mainnet-contracts/test/mocks/ERC20Mock.sol";
import { NoImplementation } from "mainnet-contracts/src/NoImplementation.sol";
import { Unauthorized } from "mainnet-contracts/src/Errors.sol";
import { GenerateAccessManagerCalldata3 } from
    "mainnet-contracts/script/AccessManagerMigrations/GenerateAccessManagerCalldata3.s.sol";

contract PufferVaultMock is ERC20Mock {
    constructor() ERC20Mock("VaultMock", "pufETH") { }

    function mintRewards(uint256 rewardsAmount) external { }

    function revertMintRewards(uint256 pufETHAmount, uint256 ethAmount) external { }
}

/**
 * forge test --match-path test/unit/L2RewardManager.t.sol -vvvv
 */
contract L2RewardManagerTest is Test {
    struct MerkleProofData {
        address account;
        uint256 amount;
        bool isL1Contract;
    }

    BridgeMock public mockBridge;

    Merkle rewardsMerkleProof;
    bytes32[] rewardsMerkleProofData;

    AccessManager accessManager;
    // 3 validators got the rewards
    address alice = makeAddr("alice");
    address bob = makeAddr("bob");
    address charlie = makeAddr("charlie");
    address dianna = makeAddr("dianna");

    address aliceRewardsRecipientAddress = makeAddr("aliceRewardsRecipientAddress");

    uint256 startEpoch = 1;
    uint256 endEpoch = 2;
    bytes32 intervalId = keccak256(abi.encodePacked(startEpoch, endEpoch));
    uint256 rewardsAmount;
    uint256 ethToPufETHRate;
    bytes32 rewardsRoot;
    uint256 amountAdjustedForExchangeRate;

    L1RewardManager l1RewardManager;
    XERC20Lockbox xERC20Lockbox;
    PufferVaultMock pufferVault;

    xPufETH xPufETHProxy;

    address l1RewardManagerProxy;
    L2RewardManager public l2RewardManager;

    modifier withBridgesEnabled() {
        test_updateBridgeDataL1();
        test_updateBridgeDataL2();
        _;
    }

    function setUp() public {
        accessManager = new AccessManager(address(this));

        // Deploy the BridgeMock contract
        mockBridge = new BridgeMock();
        // Deploy the MockERC20 token

        xPufETH xpufETHImplementation = new xPufETH();

        pufferVault = new PufferVaultMock();

        address noImpl = address(new NoImplementation());

        // Deploy empty proxy
        l1RewardManagerProxy = address(new ERC1967Proxy(noImpl, ""));
        l1RewardManager = L1RewardManager(address(l1RewardManagerProxy));
        vm.label(address(l1RewardManager), "l1RewardManagerProxy");

        // Setup xPufETH token
        xPufETHProxy = xPufETH(
            address(
                new ERC1967Proxy{ salt: bytes32("xPufETH") }(
                    address(xpufETHImplementation), abi.encodeCall(xPufETH.initialize, (address(accessManager)))
                )
            )
        );
        vm.label(address(xPufETHProxy), "xPufETHProxy");

        // xPufETH limits & access controls
        xPufETHProxy.setLimits(address(mockBridge), type(uint104).max, type(uint104).max);

        bytes4[] memory lockBoxSelectors = new bytes4[](2);
        lockBoxSelectors[0] = xPufETH.mint.selector;
        lockBoxSelectors[1] = xPufETH.burn.selector;
        accessManager.setTargetFunctionRole(address(xPufETHProxy), lockBoxSelectors, accessManager.PUBLIC_ROLE());

        // Deploy the lockbox
        xERC20Lockbox = new XERC20Lockbox({ xerc20: address(xPufETHProxy), erc20: address(pufferVault) });

        xPufETHProxy.setLockbox(address(xERC20Lockbox));

        address l2RewardManagerImpl = address(new L2RewardManager(address(xPufETHProxy), address(l1RewardManager)));

        l2RewardManager = L2RewardManager(
            address(
                new ERC1967Proxy(
                    address(l2RewardManagerImpl), abi.encodeCall(L2RewardManager.initialize, (address(accessManager)))
                )
            )
        );

        vm.label(address(l2RewardManager), "l2RewardManagerProxy");

        // L1RewardManager
        L1RewardManager l1RewardManagerImpl = new L1RewardManager({
            XpufETH: address(xPufETHProxy),
            pufETH: address(pufferVault),
            lockbox: address(xERC20Lockbox),
            l2RewardsManager: address(l2RewardManager)
        });

        UUPSUpgradeable(address(l1RewardManagerProxy)).upgradeToAndCall(
            address(l1RewardManagerImpl), abi.encodeCall(L1RewardManager.initialize, (address(accessManager)))
        );

        bytes memory cd = new GenerateAccessManagerCalldata3().generateL1Calldata(
            address(l1RewardManager), address(mockBridge), address(pufferVault), address(0)
        );

        (bool s,) = address(accessManager).call(cd);
        require(s, "failed access manager 1");

        cd = new GenerateAccessManagerCalldata3().generateL2Calldata(address(l2RewardManager), address(mockBridge));

        (s,) = address(accessManager).call(cd);
        require(s, "failed access manager 2");

        accessManager.grantRole(ROLE_ID_REWARD_WATCHER, address(this), 0);
        accessManager.grantRole(ROLE_ID_DAO, address(this), 0);
        accessManager.grantRole(ROLE_ID_OPERATIONS_PAYMASTER, address(this), 0);

        vm.label(address(l1RewardManager), "l1RewardManagerProxy");

        // set block.timestamp to non zero value
        vm.warp(1);
    }

    function test_Constructor() public {
        new L2RewardManager(address(xPufETHProxy), address(l1RewardManager));
    }

    function test_updateBridgeDataL2() public {
        L2RewardManagerStorage.BridgeData memory bridgeData =
            L2RewardManagerStorage.BridgeData({ destinationDomainId: 1 });

        vm.expectRevert(abi.encodeWithSelector(InvalidAddress.selector));
        l2RewardManager.updateBridgeData(address(0), bridgeData);

        l2RewardManager.updateBridgeData(address(mockBridge), bridgeData);
    }

    function test_updateBridgeDataL1() public {
        L1RewardManagerStorage.BridgeData memory bridgeData =
            L1RewardManagerStorage.BridgeData({ destinationDomainId: 2 });

        vm.expectRevert(abi.encodeWithSelector(InvalidAddress.selector));
        l1RewardManager.updateBridgeData(address(0), bridgeData);

        l1RewardManager.updateBridgeData(address(mockBridge), bridgeData);
    }

    function test_freezeInvalidInterval() public {
        // Allowlist bridge
        test_updateBridgeDataL2();

        // Non existing interval
        vm.expectRevert(abi.encodeWithSelector(IL2RewardManager.UnableToFreezeInterval.selector));
        l2RewardManager.freezeAndRevertInterval(address(mockBridge), 123124, 523523);

        test_MintAndBridgeRewardsSuccess();

        vm.warp(block.timestamp + 1 days);
        // Unlock the interval
        assertEq(l2RewardManager.isClaimingLocked(intervalId), false, "claiming should be unlocked");

        // We cant revert, because the interval is unlocked
        vm.expectRevert(abi.encodeWithSelector(IL2RewardManager.UnableToFreezeInterval.selector));
        l2RewardManager.freezeAndRevertInterval(address(mockBridge), startEpoch, endEpoch);
    }

    function test_freezeAndRevertInterval() public {
        // Allowlist bridge
        test_updateBridgeDataL1();
        test_updateBridgeDataL2();

        test_MintAndBridgeRewardsSuccess();

        deal(address(pufferVault), address(xERC20Lockbox), 100 ether);

        vm.expectEmit(true, true, true, true);
        emit IL2RewardManager.ClaimingIntervalReverted(startEpoch, endEpoch, intervalId, rewardsAmount, rewardsRoot);
        l2RewardManager.freezeAndRevertInterval(address(mockBridge), startEpoch, endEpoch);
    }

    function test_freezeInterval() public {
        test_MintAndBridgeRewardsSuccess();

        assertTrue(l2RewardManager.isClaimingLocked(intervalId), "claiming should be locked");

        L2RewardManagerStorage.EpochRecord memory epochRecord = l2RewardManager.getEpochRecord(intervalId);
        assertEq(epochRecord.startEpoch, startEpoch, "startEpoch should be stored in storage correctly");
        assertEq(epochRecord.endEpoch, endEpoch, "endEpoch should be stored in storage correctly");
        assertEq(epochRecord.timeBridged, block.timestamp, "timeBridged should be stored in storage correctly");

        // Freezing the interval sets the timeBridged to 0, making that interval unclaimable
        vm.expectEmit(true, true, true, true);
        emit IL2RewardManager.ClaimingIntervalFrozen(startEpoch, endEpoch);
        l2RewardManager.freezeClaimingForInterval(startEpoch, endEpoch);

        epochRecord = l2RewardManager.getEpochRecord(intervalId);
        assertEq(epochRecord.timeBridged, 0, "timeBridged should be zero");

        assertTrue(l2RewardManager.isClaimingLocked(intervalId), "claiming should stay locked");
    }

    function test_revertInterval() public {
        test_updateBridgeDataL2();
        test_updateBridgeDataL1();
        test_freezeInterval();

        // Airdrop rewards to the lockbox so that it doesn't revert
        deal(address(pufferVault), address(xERC20Lockbox), 100 ether);
        l2RewardManager.revertInterval(address(mockBridge), startEpoch, endEpoch);
    }

    function test_setDelayPeriod() public {
        vm.expectRevert(abi.encodeWithSelector(IL2RewardManager.InvalidDelayPeriod.selector));
        l2RewardManager.setDelayPeriod(1 hours);

        uint256 delayPeriod = 2 days;
        l2RewardManager.setDelayPeriod(delayPeriod);
        assertEq(l2RewardManager.getClaimingDelay(), delayPeriod, "Claiming delay should be set correctly");
    }

    function test_handleSetClaimer(address claimer) public withBridgesEnabled {
        vm.assume(claimer != address(0));

        // Assume that Alice calls setClaimer on L1
        L1RewardManagerStorage.SetClaimerParams memory params =
            L1RewardManagerStorage.SetClaimerParams({ account: alice, claimer: claimer });

        IL1RewardManager.BridgingParams memory bridgingParams = IL1RewardManager.BridgingParams({
            bridgingType: IL1RewardManager.BridgingType.SetClaimer,
            data: abi.encode(params)
        });
        bytes memory encodedCallData = abi.encode(bridgingParams);

        vm.startPrank(address(l1RewardManager));

        vm.expectEmit();
        emit IL2RewardManager.ClaimerSet(alice, claimer);
        // calling xcall on L1 which triggers xReceive on L2 using mockBridge here
        mockBridge.xcall(
            uint32(0), address(l2RewardManager), address(xPufETHProxy), address(this), 0, uint256(0), encodedCallData
        );
        vm.stopPrank();
    }

    function test_claimerGetsTheRewards(address claimer) public {
        vm.assume(claimer != alice);
        vm.assume(claimer != address(xPufETHProxy));
        vm.assume(claimer != address(l2RewardManager));

        test_handleSetClaimer(claimer);

        uint256 aliceAmount = 0.01308 ether;

        // Build a merkle proof
        MerkleProofData[] memory merkleProofDatas = new MerkleProofData[](3);
        merkleProofDatas[0] = MerkleProofData({ account: alice, isL1Contract: false, amount: aliceAmount });
        merkleProofDatas[1] = MerkleProofData({ account: bob, isL1Contract: false, amount: 0.013 ether });
        merkleProofDatas[2] = MerkleProofData({ account: charlie, isL1Contract: false, amount: 1 ether });

        rewardsAmount = aliceAmount + 0.013 ether + 1 ether;

        // Airdrop the rewards to the L2RewardManager
        deal(address(xPufETHProxy), address(l2RewardManager), rewardsAmount);

        // For simplicity we assume the exchange rate is 1:1
        ethToPufETHRate = 1 ether;

        rewardsRoot = _buildMerkleProof(merkleProofDatas);

        // Post the rewards root
        L1RewardManagerStorage.MintAndBridgeData memory bridgingCalldata = L1RewardManagerStorage.MintAndBridgeData({
            rewardsAmount: rewardsAmount,
            ethToPufETHRate: ethToPufETHRate,
            startEpoch: startEpoch,
            endEpoch: endEpoch,
            rewardsRoot: rewardsRoot,
            rewardsURI: "uri"
        });

        IL1RewardManager.BridgingParams memory bridgingParams = IL1RewardManager.BridgingParams({
            bridgingType: IL1RewardManager.BridgingType.MintAndBridge,
            data: abi.encode(bridgingCalldata)
        });
        bytes memory encodedCallData = abi.encode(bridgingParams);

        vm.startPrank(address(l1RewardManager));
        deal(address(xPufETHProxy), address(l1RewardManager), rewardsAmount);
        xPufETHProxy.approve(address(mockBridge), rewardsAmount);

        vm.expectEmit();
        emit IL2RewardManager.RewardRootAndRatePosted(
            rewardsAmount, ethToPufETHRate, startEpoch, endEpoch, intervalId, rewardsRoot
        );
        // calling xcall on L1 which triggers xReceive on L2 using mockBridge here
        mockBridge.xcall(
            uint32(0),
            address(l2RewardManager),
            address(xPufETHProxy),
            address(this),
            rewardsAmount,
            uint256(0),
            encodedCallData
        );

        // try to claim right away. It should revert the delay period is not passed

        uint256[] memory amounts = new uint256[](1);
        amounts[0] = aliceAmount;

        bytes32[][] memory aliceProofs = new bytes32[][](1);
        aliceProofs[0] = rewardsMerkleProof.getProof(rewardsMerkleProofData, 0);

        assertEq(xPufETHProxy.balanceOf(claimer), 0, "Claimer should start with zero balance");

        IL2RewardManager.ClaimOrder[] memory claimOrders = new IL2RewardManager.ClaimOrder[](1);
        claimOrders[0] = IL2RewardManager.ClaimOrder({
            intervalId: intervalId,
            account: alice,
            isL1Contract: false,
            amount: amounts[0],
            merkleProof: aliceProofs[0]
        });

        vm.expectRevert(
            abi.encodeWithSelector(
                IL2RewardManager.ClaimingLocked.selector,
                intervalId,
                alice,
                (block.timestamp + l2RewardManager.getClaimingDelay())
            )
        );
        l2RewardManager.claimRewards(claimOrders);

        // fast forward
        vm.warp(block.timestamp + 5 days);

        vm.expectEmit();
        emit IL2RewardManager.Claimed(alice, claimer, intervalId, aliceAmount);
        l2RewardManager.claimRewards(claimOrders);
        assertEq(xPufETHProxy.balanceOf(claimer), aliceAmount, "alice should end with 0.01308 xpufETH");
        assertEq(xPufETHProxy.balanceOf(alice), 0, "alice should end with 0 xpufETH");
    }

    function test_MintAndBridgeRewardsSuccess() public withBridgesEnabled {
        rewardsAmount = 100 ether;
        ethToPufETHRate = 1 ether;
        rewardsRoot = keccak256(abi.encodePacked("testRoot"));

        L1RewardManagerStorage.MintAndBridgeData memory bridgingCalldata = L1RewardManagerStorage.MintAndBridgeData({
            rewardsAmount: rewardsAmount,
            ethToPufETHRate: ethToPufETHRate,
            startEpoch: startEpoch,
            endEpoch: endEpoch,
            rewardsRoot: rewardsRoot,
            rewardsURI: "uri"
        });

        IL1RewardManager.BridgingParams memory bridgingParams = IL1RewardManager.BridgingParams({
            bridgingType: IL1RewardManager.BridgingType.MintAndBridge,
            data: abi.encode(bridgingCalldata)
        });
        bytes memory encodedCallData = abi.encode(bridgingParams);

        vm.startPrank(address(l1RewardManager));

        deal(address(xPufETHProxy), address(l1RewardManager), rewardsAmount);
        xPufETHProxy.approve(address(mockBridge), rewardsAmount);

        vm.expectEmit();
        emit IL2RewardManager.RewardRootAndRatePosted(
            rewardsAmount, ethToPufETHRate, startEpoch, endEpoch, intervalId, rewardsRoot
        );
        // calling xcall on L1 which triggers xReceive on L2 using mockBridge here
        mockBridge.xcall(
            uint32(0),
            address(l2RewardManager),
            address(xPufETHProxy),
            address(this),
            rewardsAmount,
            uint256(0),
            encodedCallData
        );
        vm.stopPrank();

        L2RewardManagerStorage.EpochRecord memory epochRecord = l2RewardManager.getEpochRecord(intervalId);
        assertEq(epochRecord.ethToPufETHRate, ethToPufETHRate, "ethToPufETHRate should be stored in storage correctly");
        assertEq(epochRecord.rewardRoot, rewardsRoot, "rewardsRoot should be stored in storage correctly");
        assertEq(l2RewardManager.isClaimingLocked(intervalId), true, "claiming should be locked");
    }

    function testRevert_MintAndBridgeRewardsInvalidAmount() public withBridgesEnabled {
        rewardsAmount = 100 ether;
        ethToPufETHRate = 1 ether;
        rewardsRoot = keccak256(abi.encodePacked("testRoot"));

        L1RewardManagerStorage.MintAndBridgeData memory bridgingCalldata = L1RewardManagerStorage.MintAndBridgeData({
            rewardsAmount: rewardsAmount,
            ethToPufETHRate: ethToPufETHRate,
            startEpoch: startEpoch,
            endEpoch: endEpoch,
            rewardsRoot: rewardsRoot,
            rewardsURI: "uri"
        });

        IL1RewardManager.BridgingParams memory bridgingParams = IL1RewardManager.BridgingParams({
            bridgingType: IL1RewardManager.BridgingType.MintAndBridge,
            data: abi.encode(bridgingCalldata)
        });
        bytes memory encodedCallData = abi.encode(bridgingParams);

        vm.startPrank(address(l1RewardManager));

        vm.expectRevert(abi.encodeWithSelector(InvalidAmount.selector));
        // calling xcall on L1 which triggers xReceive on L2 using mockBridge here
        mockBridge.xcall(
            uint32(0),
            address(l2RewardManager),
            address(xPufETHProxy),
            address(this),
            0 ether, // invalid amount transfered
            uint256(0),
            encodedCallData
        );
    }

    function test_merkleWithBackendMockData() public {
        startEpoch = 61180;
        endEpoch = 61190;

        address noOp1 = 0xBDAdFC936FA42Bcc54f39667B1868035290a0241;
        address noOp2 = 0xDDDeAfB492752FC64220ddB3E7C9f1d5CcCdFdF0;

        MerkleProofData[] memory merkleProofDatas = new MerkleProofData[](2);
        merkleProofDatas[0] = MerkleProofData({ account: noOp1, isL1Contract: false, amount: 6000 });
        merkleProofDatas[1] = MerkleProofData({ account: noOp2, isL1Contract: false, amount: 4000 });

        rewardsRoot = _buildMerkleProof(merkleProofDatas);

        assertEq(
            rewardsRoot,
            bytes32(hex"d084a504e90e7784c62925f1bad75bf96caf2c75d6ed28ec0bd5bc4d1b665652"),
            "Root should be correct"
        );
    }

    function test_claimRewardsAllCases() public withBridgesEnabled {
        // Build a merkle proof for that
        MerkleProofData[] memory merkleProofDatas = new MerkleProofData[](3);
        merkleProofDatas[0] = MerkleProofData({ account: alice, isL1Contract: false, amount: 0.01308 ether });
        merkleProofDatas[1] = MerkleProofData({ account: bob, isL1Contract: false, amount: 0.013 ether });
        merkleProofDatas[2] = MerkleProofData({ account: charlie, isL1Contract: false, amount: 1 ether });

        rewardsAmount = 0.01308 ether + 0.013 ether + 1 ether;

        deal(address(xPufETHProxy), address(l2RewardManager), rewardsAmount);

        ethToPufETHRate = 1 ether;
        rewardsRoot = _buildMerkleProof(merkleProofDatas);

        // Post the rewards root
        L1RewardManagerStorage.MintAndBridgeData memory bridgingCalldata = L1RewardManagerStorage.MintAndBridgeData({
            rewardsAmount: rewardsAmount,
            ethToPufETHRate: ethToPufETHRate,
            startEpoch: startEpoch,
            endEpoch: endEpoch,
            rewardsRoot: rewardsRoot,
            rewardsURI: "uri"
        });

        IL1RewardManager.BridgingParams memory bridgingParams = IL1RewardManager.BridgingParams({
            bridgingType: IL1RewardManager.BridgingType.MintAndBridge,
            data: abi.encode(bridgingCalldata)
        });
        bytes memory encodedCallData = abi.encode(bridgingParams);

        vm.startPrank(address(l1RewardManager));

        deal(address(xPufETHProxy), address(l1RewardManager), rewardsAmount);
        xPufETHProxy.approve(address(mockBridge), rewardsAmount);

        vm.expectEmit();
        emit IL2RewardManager.RewardRootAndRatePosted(
            rewardsAmount, ethToPufETHRate, startEpoch, endEpoch, intervalId, rewardsRoot
        );
        // calling xcall on L1 which triggers xReceive on L2 using mockBridge here
        mockBridge.xcall(
            uint32(0),
            address(l2RewardManager),
            address(xPufETHProxy),
            address(this),
            rewardsAmount,
            uint256(0),
            encodedCallData
        );

        vm.warp(block.timestamp + 5 days);

        L2RewardManagerStorage.EpochRecord memory epochRecord = l2RewardManager.getEpochRecord(intervalId);
        assertEq(epochRecord.ethToPufETHRate, ethToPufETHRate, "ethToPufETHRate should be stored in storage correctly");
        assertEq(epochRecord.rewardRoot, rewardsRoot, "rewardsRoot should be stored in storage correctly");

        // Claim the rewards
        // Alice amount
        uint256[] memory amounts = new uint256[](1);
        amounts[0] = 0.01308 ether;

        bytes32[][] memory aliceProofs = new bytes32[][](1);
        aliceProofs[0] = rewardsMerkleProof.getProof(rewardsMerkleProofData, 0);

        assertEq(xPufETHProxy.balanceOf(alice), 0, "alice should start with zero balance");

        vm.startPrank(alice);

        IL2RewardManager.ClaimOrder[] memory claimOrders = new IL2RewardManager.ClaimOrder[](1);
        claimOrders[0] = IL2RewardManager.ClaimOrder({
            intervalId: intervalId,
            account: alice,
            amount: amounts[0],
            isL1Contract: false,
            merkleProof: aliceProofs[0]
        });

        vm.expectEmit();
        emit IL2RewardManager.Claimed(alice, alice, intervalId, amounts[0]);
        l2RewardManager.claimRewards(claimOrders);
        assertEq(xPufETHProxy.balanceOf(alice), 0.01308 ether, "alice should end with 0.01308 xpufETH");

        vm.expectRevert(abi.encodeWithSelector(IL2RewardManager.AlreadyClaimed.selector, intervalId, alice));
        l2RewardManager.claimRewards(claimOrders);

        // Bob amount
        vm.startPrank(bob);
        vm.expectRevert(abi.encodeWithSelector(IL2RewardManager.AlreadyClaimed.selector, intervalId, alice));
        l2RewardManager.claimRewards(claimOrders);

        bytes32[][] memory bobProofs = new bytes32[][](1);
        bobProofs[0] = rewardsMerkleProof.getProof(rewardsMerkleProofData, 1);
        bytes32[][] memory charlieProofs = new bytes32[][](1);
        charlieProofs[0] = rewardsMerkleProof.getProof(rewardsMerkleProofData, 2);

        // Mutate amounts, set Charlie's amount
        amounts[0] = 1 ether;
        // Bob claiming with Charlie's prof (charlie did not claim yet)
        // It will revert with InvalidProof because the proof is not valid for bob

        claimOrders[0] = IL2RewardManager.ClaimOrder({
            intervalId: intervalId,
            account: bob,
            amount: amounts[0],
            isL1Contract: false,
            merkleProof: charlieProofs[0]
        });
        vm.expectRevert(abi.encodeWithSelector(IL2RewardManager.InvalidProof.selector));
        l2RewardManager.claimRewards(claimOrders);

        assertEq(xPufETHProxy.balanceOf(charlie), 0, "charlie should start with zero balance");
        // Bob claiming for charlie (bob is msg.sender)
        claimOrders[0] = IL2RewardManager.ClaimOrder({
            intervalId: intervalId,
            account: charlie,
            amount: amounts[0],
            isL1Contract: false,
            merkleProof: charlieProofs[0]
        });
        l2RewardManager.claimRewards(claimOrders);
        assertEq(xPufETHProxy.balanceOf(charlie), 1 ether, "charlie should end with 1 xpufETH");

        // Mutate amounts, set back Bob's amount
        amounts[0] = 0.013 ether;
        assertEq(xPufETHProxy.balanceOf(bob), 0, "bob should start with zero balance");
        // Bob claiming with his proof
        claimOrders[0] = IL2RewardManager.ClaimOrder({
            intervalId: intervalId,
            account: bob,
            isL1Contract: false,
            amount: amounts[0],
            merkleProof: bobProofs[0]
        });
        l2RewardManager.claimRewards(claimOrders);
        assertEq(xPufETHProxy.balanceOf(bob), 0.013 ether, "bob should end with 0.013 xpufETH");

        assertTrue(l2RewardManager.isClaimed(intervalId, alice));
        assertTrue(l2RewardManager.isClaimed(intervalId, bob));
        assertTrue(l2RewardManager.isClaimed(intervalId, charlie));
    }

    function test_claimRewardsDifferentExchangeRate() public withBridgesEnabled {
        // The ethToPufETHRate is changed to 0.9 ether, so alice's reward should be 0.01308 * 0.9 = 0.011772
        // bob's reward should be 0.013 * 0.9 = 0.0117
        // charlie's reward should be 1 * 0.9 = 0.9

        uint256 aliceAmountToClaim = 0.011772 ether;

        // Build a merkle proof for that
        MerkleProofData[] memory merkleProofDatas = new MerkleProofData[](3);
        merkleProofDatas[0] = MerkleProofData({ account: alice, isL1Contract: false, amount: 0.01308 ether });
        merkleProofDatas[1] = MerkleProofData({ account: bob, isL1Contract: false, amount: 0.013 ether });
        merkleProofDatas[2] = MerkleProofData({ account: charlie, isL1Contract: false, amount: 1 ether });

        // total reward amount calculated for merkle tree
        rewardsAmount = 0.01308 ether + 0.013 ether + 1 ether;

        deal(address(xPufETHProxy), address(l2RewardManager), rewardsAmount);

        // the exchange rate is changed to 1ether -> 0.9 ether
        ethToPufETHRate = 0.9 ether;
        rewardsRoot = _buildMerkleProof(merkleProofDatas);

        // Post the rewards root
        L1RewardManagerStorage.MintAndBridgeData memory bridgingCalldata = L1RewardManagerStorage.MintAndBridgeData({
            rewardsAmount: rewardsAmount,
            ethToPufETHRate: ethToPufETHRate,
            startEpoch: startEpoch,
            endEpoch: endEpoch,
            rewardsRoot: rewardsRoot,
            rewardsURI: "uri"
        });

        IL1RewardManager.BridgingParams memory bridgingParams = IL1RewardManager.BridgingParams({
            bridgingType: IL1RewardManager.BridgingType.MintAndBridge,
            data: abi.encode(bridgingCalldata)
        });
        bytes memory encodedCallData = abi.encode(bridgingParams);

        // total xPufETH amount to be minted and bridged
        // this amount is calculated based on the exchange rate
        amountAdjustedForExchangeRate = (rewardsAmount * ethToPufETHRate) / 1 ether;

        vm.startPrank(address(l1RewardManager));
        deal(address(xPufETHProxy), address(l1RewardManager), rewardsAmount);
        xPufETHProxy.approve(address(mockBridge), rewardsAmount);

        vm.expectEmit();
        emit IL2RewardManager.RewardRootAndRatePosted(
            rewardsAmount, ethToPufETHRate, startEpoch, endEpoch, intervalId, rewardsRoot
        );
        // calling xcall on L1 which triggers xReceive on L2 using mockBridge here
        mockBridge.xcall(
            uint32(0),
            address(l2RewardManager),
            address(xPufETHProxy),
            address(this),
            amountAdjustedForExchangeRate,
            uint256(0),
            encodedCallData
        );

        vm.warp(block.timestamp + 5 days);

        // Claim the rewards
        // Alice amount
        uint256[] memory amounts = new uint256[](1);
        amounts[0] = 0.01308 ether;

        bytes32[][] memory aliceProofs = new bytes32[][](1);
        aliceProofs[0] = rewardsMerkleProof.getProof(rewardsMerkleProofData, 0);

        assertEq(xPufETHProxy.balanceOf(alice), 0, "alice should start with zero balance");

        vm.startPrank(alice);

        IL2RewardManager.ClaimOrder[] memory claimOrders = new IL2RewardManager.ClaimOrder[](1);
        claimOrders[0] = IL2RewardManager.ClaimOrder({
            intervalId: intervalId,
            account: alice,
            isL1Contract: false,
            amount: amounts[0],
            merkleProof: aliceProofs[0]
        });

        vm.expectEmit();
        emit IL2RewardManager.Claimed(alice, alice, intervalId, aliceAmountToClaim);
        l2RewardManager.claimRewards(claimOrders);
        assertEq(xPufETHProxy.balanceOf(alice), aliceAmountToClaim, "alice should end with 0.011772 xpufETH");

        vm.expectRevert(abi.encodeWithSelector(IL2RewardManager.AlreadyClaimed.selector, intervalId, alice));
        l2RewardManager.claimRewards(claimOrders);
    }

    function testFuzz_rewardsClaiming(
        uint256 ethToPufETH,
        uint256 aliceAmount,
        uint256 bobAmount,
        uint256 charlieAmount,
        uint256 diannaAmount
    ) public {
        ethToPufETH = bound(ethToPufETH, 0.98 ether, 0.999 ether);

        // Randomize the rewards amount
        aliceAmount = bound(aliceAmount, 0, 3 ether);
        bobAmount = bound(bobAmount, 0, 0.1 ether);
        charlieAmount = bound(charlieAmount, 0, 5 ether);
        diannaAmount = bound(diannaAmount, 0, 5 ether);

        // Build merkle proof data
        MerkleProofData[] memory merkleProofDatas = new MerkleProofData[](4);
        merkleProofDatas[0] = MerkleProofData({ account: alice, isL1Contract: false, amount: aliceAmount });
        merkleProofDatas[1] = MerkleProofData({ account: bob, isL1Contract: false, amount: bobAmount });
        merkleProofDatas[2] = MerkleProofData({ account: charlie, isL1Contract: false, amount: charlieAmount });
        merkleProofDatas[3] = MerkleProofData({ account: dianna, isL1Contract: false, amount: diannaAmount });

        // total reward amount calculated for merkle tree
        rewardsAmount = aliceAmount + bobAmount + charlieAmount + diannaAmount;
        rewardsRoot = _buildMerkleProof(merkleProofDatas);

        L1RewardManagerStorage.MintAndBridgeData memory bridgingCalldata = L1RewardManagerStorage.MintAndBridgeData({
            rewardsAmount: rewardsAmount,
            ethToPufETHRate: ethToPufETH,
            startEpoch: startEpoch,
            endEpoch: endEpoch,
            rewardsRoot: rewardsRoot,
            rewardsURI: "uri"
        });

        IL1RewardManager.BridgingParams memory bridgingParams = IL1RewardManager.BridgingParams({
            bridgingType: IL1RewardManager.BridgingType.MintAndBridge,
            data: abi.encode(bridgingCalldata)
        });
        bytes memory encodedCallData = abi.encode(bridgingParams);

        // Lockbox is address(0), we are simulating minting on L2 this way
        vm.startPrank(address(xERC20Lockbox));
        xPufETHProxy.mint(address(l2RewardManager), ((rewardsAmount * ethToPufETH) / 1 ether));

        vm.startPrank(address(mockBridge));
        l2RewardManager.xReceive(
            bytes32(0),
            ((rewardsAmount * ethToPufETH) / 1 ether),
            address(xPufETHProxy),
            address(l1RewardManager),
            0,
            encodedCallData
        );

        vm.warp(block.timestamp + 5 days);

        bytes32[][] memory merkleProofs = new bytes32[][](4);
        merkleProofs[0] = rewardsMerkleProof.getProof(rewardsMerkleProofData, 0);
        merkleProofs[1] = rewardsMerkleProof.getProof(rewardsMerkleProofData, 1);
        merkleProofs[2] = rewardsMerkleProof.getProof(rewardsMerkleProofData, 2);
        merkleProofs[3] = rewardsMerkleProof.getProof(rewardsMerkleProofData, 3);

        IL2RewardManager.ClaimOrder[] memory claimOrders = new IL2RewardManager.ClaimOrder[](4);
        claimOrders[0] = IL2RewardManager.ClaimOrder({
            intervalId: intervalId,
            account: alice,
            isL1Contract: false,
            amount: aliceAmount,
            merkleProof: merkleProofs[0]
        });
        claimOrders[1] = IL2RewardManager.ClaimOrder({
            intervalId: intervalId,
            account: bob,
            amount: bobAmount,
            isL1Contract: false,
            merkleProof: merkleProofs[1]
        });
        claimOrders[2] = IL2RewardManager.ClaimOrder({
            intervalId: intervalId,
            account: charlie,
            amount: charlieAmount,
            isL1Contract: false,
            merkleProof: merkleProofs[2]
        });
        claimOrders[3] = IL2RewardManager.ClaimOrder({
            intervalId: intervalId,
            account: dianna,
            amount: diannaAmount,
            isL1Contract: false,
            merkleProof: merkleProofs[3]
        });

        l2RewardManager.claimRewards(claimOrders);

        // The reward manager might have some dust left
        // 2 wei rounding allowed
        assertApproxEqAbs(
            xPufETHProxy.balanceOf(address(l2RewardManager)), 0, 3, "l2rewardManager should end with zero balance"
        );

        // We need to upscale by *1 ether, because if the aliceBalance is very small, it rounds to 0
        assertApproxEqAbs((xPufETHProxy.balanceOf(alice) * 1 ether / ethToPufETH), aliceAmount, 2, "Alice ETH amount");
        assertApproxEqAbs((xPufETHProxy.balanceOf(bob) * 1 ether / ethToPufETH), bobAmount, 2, "Bob ETH amount");
        assertApproxEqAbs(
            (xPufETHProxy.balanceOf(charlie) * 1 ether / ethToPufETH), charlieAmount, 2, "Charlie ETH amount"
        );
        assertApproxEqAbs(
            (xPufETHProxy.balanceOf(dianna) * 1 ether / ethToPufETH), diannaAmount, 2, "Dianna ETH amount"
        );
    }

    // Smart contracts on L1, MUST call setL2RewardsClaimer() on L1, otherwise they can't claim any rewards
    // This is to prevent the edge case where somebody claims for a smart contract, and they are griefed out of their rewards
    function testRevert_claimingIfSetL2RewardClaimerWasNotDone(
        uint256 ethToPufETH,
        uint256 aliceAmount,
        uint256 bobAmount
    ) public withBridgesEnabled {
        ethToPufETH = bound(ethToPufETH, 0.9 ether, 0.999 ether);

        // Randomize the rewards amount
        aliceAmount = bound(aliceAmount, 0, 3 ether);
        bobAmount = bound(bobAmount, 0, 0.1 ether);

        // Build merkle proof data
        MerkleProofData[] memory merkleProofDatas = new MerkleProofData[](4);
        // Alice is a smart contract in this test
        merkleProofDatas[0] = MerkleProofData({ account: alice, isL1Contract: true, amount: aliceAmount });
        merkleProofDatas[1] = MerkleProofData({ account: bob, isL1Contract: false, amount: bobAmount });
        rewardsRoot = _buildMerkleProof(merkleProofDatas);
        rewardsAmount = aliceAmount + bobAmount;

        // Bridging the rewards
        L1RewardManagerStorage.MintAndBridgeData memory bridgingCalldata = L1RewardManagerStorage.MintAndBridgeData({
            rewardsAmount: rewardsAmount,
            ethToPufETHRate: ethToPufETH,
            startEpoch: startEpoch,
            endEpoch: endEpoch,
            rewardsRoot: rewardsRoot,
            rewardsURI: "uri"
        });

        IL1RewardManager.BridgingParams memory bridgingParams = IL1RewardManager.BridgingParams({
            bridgingType: IL1RewardManager.BridgingType.MintAndBridge,
            data: abi.encode(bridgingCalldata)
        });
        bytes memory encodedCallData = abi.encode(bridgingParams);

        // Lockbox is address(0), we are simulating minting on L2 this way
        vm.startPrank(address(xERC20Lockbox));
        xPufETHProxy.mint(address(l2RewardManager), ((rewardsAmount * ethToPufETH) / 1 ether));

        vm.startPrank(address(mockBridge));
        l2RewardManager.xReceive(
            bytes32(0),
            ((rewardsAmount * ethToPufETH) / 1 ether),
            address(xPufETHProxy),
            address(l1RewardManager),
            1,
            encodedCallData
        );

        vm.warp(block.timestamp + 5 days);

        // Claiming part
        bytes32[][] memory merkleProofs = new bytes32[][](1);
        merkleProofs[0] = rewardsMerkleProof.getProof(rewardsMerkleProofData, 0);

        IL2RewardManager.ClaimOrder[] memory claimOrders = new IL2RewardManager.ClaimOrder[](1);
        claimOrders[0] = IL2RewardManager.ClaimOrder({
            intervalId: intervalId,
            account: alice,
            isL1Contract: true,
            amount: aliceAmount,
            merkleProof: merkleProofs[0]
        });
        vm.stopPrank();

        vm.expectRevert(abi.encodeWithSelector(IL2RewardManager.ClaimerNotSet.selector, alice));
        l2RewardManager.claimRewards(claimOrders);

        assertEq(l2RewardManager.getRewardsClaimer(alice), address(0), "Claimer should be set to 0");

        // It will set the claimer for Alice to aliceRewardsRecipientAddress
        test_handleSetClaimer(aliceRewardsRecipientAddress);

        assertEq(
            l2RewardManager.getRewardsClaimer(alice), aliceRewardsRecipientAddress, "Claimer should be set correctly"
        );

        // Now the claiming should work
        l2RewardManager.claimRewards(claimOrders);

        assertApproxEqAbs(
            (xPufETHProxy.balanceOf(aliceRewardsRecipientAddress) * 1 ether / ethToPufETH),
            aliceAmount,
            2,
            "Alices friend received ETH amount"
        );
    }

    function testRevert_invalidOriginSender() public {
        vm.startPrank(address(mockBridge));

        vm.expectRevert(abi.encodeWithSelector(Unauthorized.selector));
        l2RewardManager.xReceive(bytes32(0), 100 ether, address(xPufETHProxy), address(0), 0, abi.encode(0));
    }

    function testRevert_setDelayPeriodIfIntervalIsLocked() public {
        // Do the mintAndBridge tx
        test_MintAndBridgeRewardsSuccess();

        vm.warp(block.timestamp + 13 hours);

        // Because the interval is locked, the delay period cannot be set
        vm.expectRevert(abi.encodeWithSelector(IL2RewardManager.RelockingIntervalIsNotAllowed.selector));
        l2RewardManager.setDelayPeriod(15 hours);
    }

    function testRevert_invalidBridgeRevertInterval() public {
        vm.expectRevert(abi.encodeWithSelector(IL2RewardManager.BridgeNotAllowlisted.selector));
        l2RewardManager.revertInterval(address(0), startEpoch, endEpoch);
    }

<<<<<<< HEAD
    function testRevert_callFromInvalidBridgeOrigin() public {
        vm.startPrank(address(mockBridge));

        vm.expectRevert(abi.encodeWithSelector(Unauthorized.selector));
        l2RewardManager.xReceive(bytes32(0), 0, address(0), address(l1RewardManager), 4123123, "");
=======
    function testRevert_intervalThatIsNotFrozen() public {
        test_updateBridgeData();

        test_MintAndBridgeRewardsSuccess();

        vm.expectRevert(abi.encodeWithSelector(IL2RewardManager.UnableToRevertInterval.selector));
        l2RewardManager.revertInterval(address(mockBridge), startEpoch, endEpoch);
    }

    function testRevert_zeroHashInterval() public {
        test_updateBridgeData();

        vm.expectRevert(abi.encodeWithSelector(IL2RewardManager.UnableToRevertInterval.selector));
        l2RewardManager.revertInterval(address(mockBridge), startEpoch, endEpoch);
>>>>>>> 163e761d
    }

    function _buildMerkleProof(MerkleProofData[] memory merkleProofDatas) internal returns (bytes32 root) {
        rewardsMerkleProof = new Merkle();

        rewardsMerkleProofData = new bytes32[](merkleProofDatas.length);

        for (uint256 i = 0; i < merkleProofDatas.length; ++i) {
            MerkleProofData memory merkleProofData = merkleProofDatas[i];
            rewardsMerkleProofData[i] = keccak256(
                bytes.concat(
                    keccak256(abi.encode(merkleProofData.account, merkleProofData.isL1Contract, merkleProofData.amount))
                )
            );
        }

        root = rewardsMerkleProof.getRoot(rewardsMerkleProofData);
    }
}<|MERGE_RESOLUTION|>--- conflicted
+++ resolved
@@ -953,13 +953,13 @@
         l2RewardManager.revertInterval(address(0), startEpoch, endEpoch);
     }
 
-<<<<<<< HEAD
     function testRevert_callFromInvalidBridgeOrigin() public {
         vm.startPrank(address(mockBridge));
 
         vm.expectRevert(abi.encodeWithSelector(Unauthorized.selector));
         l2RewardManager.xReceive(bytes32(0), 0, address(0), address(l1RewardManager), 4123123, "");
-=======
+    }
+
     function testRevert_intervalThatIsNotFrozen() public {
         test_updateBridgeData();
 
@@ -974,7 +974,6 @@
 
         vm.expectRevert(abi.encodeWithSelector(IL2RewardManager.UnableToRevertInterval.selector));
         l2RewardManager.revertInterval(address(mockBridge), startEpoch, endEpoch);
->>>>>>> 163e761d
     }
 
     function _buildMerkleProof(MerkleProofData[] memory merkleProofDatas) internal returns (bytes32 root) {
