// SPDX-License-Identifier: GPL-3.0
pragma solidity >=0.8.0 <0.9.0;

import { L2RewardManager } from "../../src/L2RewardManager.sol";
import { IERC20 } from "@openzeppelin/contracts/token/ERC20/utils/SafeERC20.sol";
import { AccessManaged } from "@openzeppelin/contracts/access/manager/AccessManaged.sol";

contract BridgeMock is AccessManaged {
    struct TransferRequest {
        uint32 destination;
        address to;
        address asset;
        address delegate;
        uint256 amount;
        bytes callData;
    }

    TransferRequest[] public transferQueue;

    bool public instantTransfer;

    uint256 public queueIdx = 0;

    constructor(address authority) AccessManaged(authority) {
        instantTransfer = true;
    }

    function xcall(
        uint32 destination,
        address to,
        address asset,
        address delegate,
        uint256 amount,
        uint256, // slippage
        bytes calldata callData
<<<<<<< HEAD
    ) external payable restricted returns (bytes memory) {
        if (instantTransfer) {
            // In our case, we don't need to do any Minting or Burning of tokens
            // We just transfer the tokens from L1RewardManager to L2RewardManager
            IERC20(asset).transferFrom(msg.sender, to, amount);

            L2RewardManager(to).xReceive(
                keccak256(abi.encodePacked(to, amount, asset, delegate, callData)), // transferId
                amount,
                asset,
                msg.sender,
                destination,
                callData
            );
        } else {
            // Move the tokens here
            IERC20(asset).transferFrom(msg.sender, address(this), amount);

            // Queue the transfer request
            transferQueue.push(
                TransferRequest({
                    destination: destination,
                    to: to,
                    asset: asset,
                    delegate: delegate,
                    amount: amount,
                    callData: callData
                })
            );
        }
=======
    ) external payable returns (bytes memory) {
        // 1 == mainnet, 2 == l2
        uint32 originId = destination == 1 ? 2 : 1;

        IERC20(asset).transferFrom(msg.sender, to, amount);
>>>>>>> 0472a8c0

        return "";
    }

    function finalizeBridging() external restricted {
        require(queueIdx < transferQueue.length, "No transfers to finalize");

        // Get the first transfer request
        TransferRequest memory request = transferQueue[queueIdx];

        // Execute the transfer
        IERC20(request.asset).transferFrom(address(this), request.to, request.amount);

        L2RewardManager(request.to).xReceive(
            keccak256(abi.encodePacked(request.to, request.amount, request.asset, request.delegate, request.callData)), // transferId
            request.amount,
            request.asset,
            msg.sender,
<<<<<<< HEAD
            request.destination,
            request.callData
=======
            originId,
            callData
>>>>>>> 0472a8c0
        );

        delete transferQueue[queueIdx];

        // Advance the queue start pointer
        queueIdx++;
    }
}<|MERGE_RESOLUTION|>--- conflicted
+++ resolved
@@ -33,8 +33,10 @@
         uint256 amount,
         uint256, // slippage
         bytes calldata callData
-<<<<<<< HEAD
     ) external payable restricted returns (bytes memory) {
+        // 1 == mainnet, 2 == l2
+        uint32 originId = destination == 1 ? 2 : 1;
+
         if (instantTransfer) {
             // In our case, we don't need to do any Minting or Burning of tokens
             // We just transfer the tokens from L1RewardManager to L2RewardManager
@@ -45,7 +47,7 @@
                 amount,
                 asset,
                 msg.sender,
-                destination,
+                originId,
                 callData
             );
         } else {
@@ -64,13 +66,6 @@
                 })
             );
         }
-=======
-    ) external payable returns (bytes memory) {
-        // 1 == mainnet, 2 == l2
-        uint32 originId = destination == 1 ? 2 : 1;
-
-        IERC20(asset).transferFrom(msg.sender, to, amount);
->>>>>>> 0472a8c0
 
         return "";
     }
@@ -89,13 +84,8 @@
             request.amount,
             request.asset,
             msg.sender,
-<<<<<<< HEAD
             request.destination,
             request.callData
-=======
-            originId,
-            callData
->>>>>>> 0472a8c0
         );
 
         delete transferQueue[queueIdx];
