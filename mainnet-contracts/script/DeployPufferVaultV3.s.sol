// SPDX-License-Identifier: GPL-3.0
pragma solidity >=0.8.0 <0.9.0;

import "forge-std/Script.sol";
import { stdJson } from "forge-std/StdJson.sol";
import { DeployerHelper } from "./DeployerHelper.s.sol";
import { PufferVaultV3 } from "../src/PufferVaultV3.sol";
import { PufferVaultV3 } from "src/PufferVaultV3.sol";
import { IStETH } from "src/interface/Lido/IStETH.sol";
import { ILidoWithdrawalQueue } from "src/interface/Lido/ILidoWithdrawalQueue.sol";
import { IWETH } from "src/interface/Other/IWETH.sol";
import { IStrategy } from "src/interface/EigenLayer/IStrategy.sol";
import { IEigenLayer } from "src/interface/EigenLayer/IEigenLayer.sol";
import { IPufferOracle } from "src/interface/IPufferOracle.sol";
import { IDelegationManager } from "src/interface/EigenLayer/IDelegationManager.sol";
import { UUPSUpgradeable } from "@openzeppelin/contracts/proxy/utils/UUPSUpgradeable.sol";
import { AccessManager } from "@openzeppelin/contracts/access/manager/AccessManager.sol";

/**
 * @title DeployPufferVaultV3
 * @dev
 *
 * use either --account (keystore) or --private-key (env)
 *
 * forge script ./script/DeployPufferVaultV3.s.sol:DeployPufferVaultV3 --force --rpc-url $RPC_URL \
 *     --verify \
 *     --verifier-url if deploying on tenderly \
 *     --etherscan-api-key $TENDERLY_ACCESS_KEY or $ETHERSCAN_API_KEY \
 *     --broadcast
 */
<<<<<<< HEAD
contract DeployPufferVaultV3 is BaseScript {
    uint256 _MINTING_LIMIT = 1000 * 1e18;
    uint256 _BURNING_LIMIT = 1000 * 1e18;

    IDelegationManager internal constant _DELEGATION_MANAGER =
        IDelegationManager(0x39053D51B77DC0d36036Fc1fCc8Cb819df8Ef37A);
    IStETH stETH;
    IWETH weth;
    ILidoWithdrawalQueue lidoWithdrawalQueue;
    IStrategy stETHStrategy;
    IEigenLayer eigenStrategyManager;

    PufferVault pufferVault;
    PufferVault pufferVaultImplementation;

    ERC1967Proxy vaultProxy;

    AccessManager accessManager;
    xPufETH xPufETHProxy;
    address l1RewardManagerProxy;
    BridgeMock bridge;
    L2RewardManager l2RewardManager;

    function run() public broadcast {
        stETH = IStETH(address(new WETH9()));
        weth = new WETH9();
        lidoWithdrawalQueue = ILidoWithdrawalQueue(address(0));
        eigenStrategyManager = IEigenLayer(address(0));

        accessManager = new AccessManager(_broadcaster);

        console.log("AccessManager", address(accessManager));

        stETHStrategyTestnet elStETHStrategy = new stETHStrategyTestnet();

        stETHStrategy = IStrategy(elStETHStrategy);
        address stETHAddress = address(stETH);

        // Deploy implementation contracts
        pufferVaultImplementation =
            new PufferVault(IStETH(stETHAddress), lidoWithdrawalQueue, stETHStrategy, eigenStrategyManager);

        vaultProxy = new ERC1967Proxy{ salt: bytes32("pufETH") }(
            address(pufferVaultImplementation), abi.encodeCall(xPufETH.initialize, (address(accessManager)))
        );

        bridge = new BridgeMock(address(accessManager));

        xPufETH xpufETHImplementation = new xPufETH();

        xPufETHProxy = xPufETH(
            address(
                new ERC1967Proxy{ salt: bytes32("xPufETH") }(
                    address(xpufETHImplementation), abi.encodeCall(xPufETH.initialize, (address(accessManager)))
                )
            )
        );

        address noImpl = address(new NoImplementation());

        l1RewardManagerProxy = address(new ERC1967Proxy(noImpl, ""));

        XERC20Lockbox xERC20Lockbox = new XERC20Lockbox({ xerc20: address(xPufETHProxy), erc20: address(vaultProxy) });

        vm.label(address(l1RewardManagerProxy), "XPufETHBurnerProxy");

        l2RewardManager = L2RewardManager(
            address(
                new ERC1967Proxy(
                    address(new L2RewardManager(address(xPufETHProxy), l1RewardManagerProxy)),
                    abi.encodeCall(L2RewardManager.initialize, (address(accessManager)))
                )
            )
        );

        // L1RewardManager
        L1RewardManager l1RewardManager = new L1RewardManager({
            XpufETH: address(xPufETHProxy),
            pufETH: address(vaultProxy),
            lockbox: address(xERC20Lockbox),
            l2RewardsManager: address(l2RewardManager)
=======
contract DeployPufferVaultV3 is DeployerHelper {
    function run() public {
        vm.startBroadcast();

        PufferVaultV3 pufferVaultV3Implementation = new PufferVaultV3({
            stETH: IStETH(_getStETH()),
            weth: IWETH(_getWETH()),
            lidoWithdrawalQueue: ILidoWithdrawalQueue(_getLidoWithdrawalQueue()),
            stETHStrategy: IStrategy(_getStETHStrategy()),
            eigenStrategyManager: IEigenLayer(_getEigenLayerStrategyManager()),
            oracle: IPufferOracle(_getPufferOracle()),
            delegationManager: IDelegationManager(_getEigenDelegationManager())
>>>>>>> 6327d6f5
        });

        //@todo Double check reinitialization
        _consoleLogOrUpgradeUUPS({
            proxyTarget: _getPufferVault(),
            implementation: address(pufferVaultV3Implementation),
            data: "",
            contractName: "PufferVaultV3Implementation"
        });
    }
}<|MERGE_RESOLUTION|>--- conflicted
+++ resolved
@@ -28,89 +28,6 @@
  *     --etherscan-api-key $TENDERLY_ACCESS_KEY or $ETHERSCAN_API_KEY \
  *     --broadcast
  */
-<<<<<<< HEAD
-contract DeployPufferVaultV3 is BaseScript {
-    uint256 _MINTING_LIMIT = 1000 * 1e18;
-    uint256 _BURNING_LIMIT = 1000 * 1e18;
-
-    IDelegationManager internal constant _DELEGATION_MANAGER =
-        IDelegationManager(0x39053D51B77DC0d36036Fc1fCc8Cb819df8Ef37A);
-    IStETH stETH;
-    IWETH weth;
-    ILidoWithdrawalQueue lidoWithdrawalQueue;
-    IStrategy stETHStrategy;
-    IEigenLayer eigenStrategyManager;
-
-    PufferVault pufferVault;
-    PufferVault pufferVaultImplementation;
-
-    ERC1967Proxy vaultProxy;
-
-    AccessManager accessManager;
-    xPufETH xPufETHProxy;
-    address l1RewardManagerProxy;
-    BridgeMock bridge;
-    L2RewardManager l2RewardManager;
-
-    function run() public broadcast {
-        stETH = IStETH(address(new WETH9()));
-        weth = new WETH9();
-        lidoWithdrawalQueue = ILidoWithdrawalQueue(address(0));
-        eigenStrategyManager = IEigenLayer(address(0));
-
-        accessManager = new AccessManager(_broadcaster);
-
-        console.log("AccessManager", address(accessManager));
-
-        stETHStrategyTestnet elStETHStrategy = new stETHStrategyTestnet();
-
-        stETHStrategy = IStrategy(elStETHStrategy);
-        address stETHAddress = address(stETH);
-
-        // Deploy implementation contracts
-        pufferVaultImplementation =
-            new PufferVault(IStETH(stETHAddress), lidoWithdrawalQueue, stETHStrategy, eigenStrategyManager);
-
-        vaultProxy = new ERC1967Proxy{ salt: bytes32("pufETH") }(
-            address(pufferVaultImplementation), abi.encodeCall(xPufETH.initialize, (address(accessManager)))
-        );
-
-        bridge = new BridgeMock(address(accessManager));
-
-        xPufETH xpufETHImplementation = new xPufETH();
-
-        xPufETHProxy = xPufETH(
-            address(
-                new ERC1967Proxy{ salt: bytes32("xPufETH") }(
-                    address(xpufETHImplementation), abi.encodeCall(xPufETH.initialize, (address(accessManager)))
-                )
-            )
-        );
-
-        address noImpl = address(new NoImplementation());
-
-        l1RewardManagerProxy = address(new ERC1967Proxy(noImpl, ""));
-
-        XERC20Lockbox xERC20Lockbox = new XERC20Lockbox({ xerc20: address(xPufETHProxy), erc20: address(vaultProxy) });
-
-        vm.label(address(l1RewardManagerProxy), "XPufETHBurnerProxy");
-
-        l2RewardManager = L2RewardManager(
-            address(
-                new ERC1967Proxy(
-                    address(new L2RewardManager(address(xPufETHProxy), l1RewardManagerProxy)),
-                    abi.encodeCall(L2RewardManager.initialize, (address(accessManager)))
-                )
-            )
-        );
-
-        // L1RewardManager
-        L1RewardManager l1RewardManager = new L1RewardManager({
-            XpufETH: address(xPufETHProxy),
-            pufETH: address(vaultProxy),
-            lockbox: address(xERC20Lockbox),
-            l2RewardsManager: address(l2RewardManager)
-=======
 contract DeployPufferVaultV3 is DeployerHelper {
     function run() public {
         vm.startBroadcast();
@@ -123,7 +40,6 @@
             eigenStrategyManager: IEigenLayer(_getEigenLayerStrategyManager()),
             oracle: IPufferOracle(_getPufferOracle()),
             delegationManager: IDelegationManager(_getEigenDelegationManager())
->>>>>>> 6327d6f5
         });
 
         //@todo Double check reinitialization
