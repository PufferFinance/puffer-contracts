// SPDX-License-Identifier: GPL-3.0
pragma solidity >=0.8.0 <0.9.0;

import "forge-std/Script.sol";
import { AccessManager } from "@openzeppelin/contracts/access/manager/AccessManager.sol";
import { UUPSUpgradeable } from "@openzeppelin/contracts/proxy/utils/UUPSUpgradeable.sol";

/**
 * @notice Contains the addresses of the contracts that are already deployed
 *
 * https://github.com/PufferFinance/Deployments-and-ACL?tab=readme-ov-file
 */
abstract contract DeployerHelper is Script {
    // Chain IDs
    uint256 public mainnet = 1;
    uint256 public holesky = 17000;
    uint256 public binance = 56;
    uint256 public base = 8453;
    uint256 public sepolia = 11155111;
    uint256 public opSepolia = 11155420;
    uint256 public ape = 33139;

    function _getDeployer() internal returns (address) {
        (, address msgSender,) = vm.readCallers();
        console.log("Deployer:", block.chainid, msgSender);
        return msgSender;
    }

    function _getPufferDeployer() internal view returns (address) {
        if (block.chainid == mainnet) {
            // https://etherscan.io/address/0xb7d83623906AC3fa577F45B7D2b9D4BD26BC5d76
            return 0xb7d83623906AC3fa577F45B7D2b9D4BD26BC5d76;
        } else if (block.chainid == holesky) {
            // https://holesky.etherscan.io/address/0xDDDeAfB492752FC64220ddB3E7C9f1d5CcCdFdF0
            return 0xDDDeAfB492752FC64220ddB3E7C9f1d5CcCdFdF0;
        } else if (block.chainid == ape) {
            // https://apescan.io/address/0xb7d83623906AC3fa577F45B7D2b9D4BD26BC5d76
            return 0xb7d83623906AC3fa577F45B7D2b9D4BD26BC5d76;
        }

        revert("PufferDeployer not available for this chain");
    }

    function _getDAO() internal view returns (address) {
        // ATM Ops multisig is the DAO
        return _getOPSMultisig();
    }

    /**
     * @dev Upgrade the implementation of the `proxyTarget` to `newImplementation` if on Holesky,
     * otherwise log the call data.
     */
    function _consoleLogOrUpgradeUUPS(
        address proxyTarget,
        address implementation,
        bytes memory data,
        string memory contractName
    ) internal {
        vm.label(implementation, contractName);
        console.log("Deployed", contractName, "at", implementation);

        if (block.chainid == holesky) {
            AccessManager(_getAccessManager()).execute(
                proxyTarget, abi.encodeCall(UUPSUpgradeable.upgradeToAndCall, (address(implementation), data))
            );
        } else {
            bytes memory upgradeCallData =
                abi.encodeCall(UUPSUpgradeable.upgradeToAndCall, (address(implementation), data));
            console.log("Queue TX From Timelock to -> ", proxyTarget);
            console.logBytes(upgradeCallData);
            console.log("================================================");
        }
    }

<<<<<<< HEAD
    function _getCARROT() internal view returns (address) {
        if (block.chainid == mainnet) {
            // https://etherscan.io/address/0x282A69142bac47855C3fbE1693FcC4bA3B4d5Ed6
            return 0x282A69142bac47855C3fbE1693FcC4bA3B4d5Ed6;
        } else if (block.chainid == holesky) {
            // https://holesky.etherscan.io/address/0x82a44a6489936FFF841eecAF650Aa4D9708E4312
            return 0x82a44a6489936FFF841eecAF650Aa4D9708E4312;
        }

        revert("CARROT not available for this chain");
=======
    /**
     * @dev Used only for testnet deployment and fork tests, where the _paymaster is the deployer
     */
    function _consoleLogOrUpgradeUUPSPrank(
        address proxyTarget,
        address implementation,
        bytes memory data,
        string memory contractName
    ) internal {
        vm.startPrank(_getPaymaster());
        vm.label(implementation, contractName);
        console.log("Deployed", contractName, "at", implementation);

        if (block.chainid == holesky) {
            AccessManager(_getAccessManager()).execute(
                proxyTarget, abi.encodeCall(UUPSUpgradeable.upgradeToAndCall, (address(implementation), data))
            );
        } else {
            bytes memory upgradeCallData =
                abi.encodeCall(UUPSUpgradeable.upgradeToAndCall, (address(implementation), data));
            console.log("Queue TX From Timelock to -> ", proxyTarget);
            console.logBytes(upgradeCallData);
            console.log("================================================");
        }
    }

    function _getBeaconChainStrategy() internal view returns (address) {
        if (block.chainid == holesky) {
            return 0xbeaC0eeEeeeeEEeEeEEEEeeEEeEeeeEeeEEBEaC0;
        }

        revert("BEACON_CHAIN_STRATEGY not available for this chain");
>>>>>>> dfd038c7
    }

    function _getTreasury() internal view returns (address) {
        if (block.chainid == mainnet) {
            // https://etherscan.io/address/0x946Ae7b21de3B0793Bb469e263517481B74A6950
            return 0x946Ae7b21de3B0793Bb469e263517481B74A6950;
        } else if (block.chainid == holesky) {
            // https://holesky.etherscan.io/address/0x61A44645326846F9b5d9c6f91AD27C3aD28EA390
            return 0x61A44645326846F9b5d9c6f91AD27C3aD28EA390;
        }

        revert("Treasury not available for this chain");
    }

    function _getEigenSlasher() internal view returns (address) {
        if (block.chainid == mainnet) {
            // https://etherscan.io/address/0xD92145c07f8Ed1D392c1B88017934E301CC1c3Cd
            return 0xD92145c07f8Ed1D392c1B88017934E301CC1c3Cd;
        } else if (block.chainid == holesky) {
            // https://holesky.etherscan.io/address/0xcAe751b75833ef09627549868A04E32679386e7C
            return 0xcAe751b75833ef09627549868A04E32679386e7C;
        }

        revert("EigenSlasher not available for this chain");
    }

    function _getRestakingOperatorBeacon() internal view returns (address) {
        if (block.chainid == mainnet) {
            // https://etherscan.io/address/0x6756B856Dd3843C84249a6A31850cB56dB824c4B
            return 0x6756B856Dd3843C84249a6A31850cB56dB824c4B;
        } else if (block.chainid == holesky) {
            // https://holesky.etherscan.io/address/0x99c3E46E575df251149866285DdA7DAEba875B71
            return 0x99c3E46E575df251149866285DdA7DAEba875B71;
        }

        revert("RestakingOperatorBeacon not available for this chain");
    }

    function _getBeaconDepositContract() internal view returns (address) {
        if (block.chainid == mainnet) {
            // https://etherscan.io/address/0x00000000219ab540356cBB839Cbe05303d7705Fa
            return 0x00000000219ab540356cBB839Cbe05303d7705Fa;
        } else if (block.chainid == holesky) {
            // https://holesky.etherscan.io/address/0x4242424242424242424242424242424242424242
            return 0x4242424242424242424242424242424242424242;
        }

        revert("BeaconDepositContract not available for this chain");
    }

    function _getGuardianModule() internal view returns (address) {
        if (block.chainid == mainnet) {
            // https://etherscan.io/address/0x628b183F248a142A598AA2dcCCD6f7E480a7CcF2
            return 0x628b183F248a142A598AA2dcCCD6f7E480a7CcF2;
        } else if (block.chainid == holesky) {
            // https://holesky.etherscan.io/address/0x0910310130d1c062DEF8B807528bdac80203BC66
            return 0x0910310130d1c062DEF8B807528bdac80203BC66;
        }

        revert("GuardianModule not available for this chain");
    }

    function _getPufferModuleBeacon() internal view returns (address) {
        if (block.chainid == mainnet) {
            // https://etherscan.io/address/0xdd38A5a7789C74fc7F64556fc772343658EEBb04
            return 0xdd38A5a7789C74fc7F64556fc772343658EEBb04;
        } else if (block.chainid == holesky) {
            // https://holesky.etherscan.io/address/0x4B0542470935ed4b085C3AD1983E85f5623ABf89
            return 0x4B0542470935ed4b085C3AD1983E85f5623ABf89;
        }

        revert("PufferModuleBeacon not available for this chain");
    }

    function _getEigenPodManager() internal view returns (address) {
        if (block.chainid == mainnet) {
            // https://etherscan.io/address/0x91E677b07F7AF907ec9a428aafA9fc14a0d3A338
            return 0x91E677b07F7AF907ec9a428aafA9fc14a0d3A338;
        } else if (block.chainid == holesky) {
            // https://holesky.etherscan.io/address/0x30770d7E3e71112d7A6b7259542D1f680a70e315
            return 0x30770d7E3e71112d7A6b7259542D1f680a70e315;
        }

        revert("EigenPodManager not available for this chain");
    }

    function _getDelegationManager() internal view returns (address) {
        if (block.chainid == mainnet) {
            // https://etherscan.io/address/0x39053D51B77DC0d36036Fc1fCc8Cb819df8Ef37A
            return 0x39053D51B77DC0d36036Fc1fCc8Cb819df8Ef37A;
        } else if (block.chainid == holesky) {
            // https://holesky.etherscan.io/address/0xA44151489861Fe9e3055d95adC98FbD462B948e7
            return 0xA44151489861Fe9e3055d95adC98FbD462B948e7;
        }

        revert("DelegationManager not available for this chain");
    }

    function _getAVSContractsRegistry() internal view returns (address) {
        if (block.chainid == mainnet) {
            // https://etherscan.io/address/0x1565E55B63675c703fcC3778BD33eA97F7bE882F
            return 0x1565E55B63675c703fcC3778BD33eA97F7bE882F;
        } else if (block.chainid == holesky) {
            // https://holesky.etherscan.io/address/0x09BE86B01c1e32dCa2ebdEDb01cD5A3F798b80C5
            return 0x09BE86B01c1e32dCa2ebdEDb01cD5A3F798b80C5;
        }

        revert("AVSContractsRegistry not available for this chain");
    }

    function _getTimelock() internal view returns (address) {
        if (block.chainid == mainnet) {
            // Mainnet Timelock: https://etherscan.io/address/0x3C28B7c7Ba1A1f55c9Ce66b263B33B204f2126eA
            return 0x3C28B7c7Ba1A1f55c9Ce66b263B33B204f2126eA;
        } else if (block.chainid == holesky) {
            // Holesky Timelock: https://explorer.pops.one/address/0x829aF0B3d099a12F0aE1b806f466EF771E2C07F8
            return 0x829aF0B3d099a12F0aE1b806f466EF771E2C07F8;
        }

        revert("Timelock not available for this chain");
    }

    function _getRewardsCoordinator() internal view returns (address) {
        if (block.chainid == mainnet) {
            // https://etherscan.io/address/0x7750d328b314EfFa365A0402CcfD489B80B0adda
            return 0x7750d328b314EfFa365A0402CcfD489B80B0adda;
        } else if (block.chainid == holesky) {
            // https://holesky.etherscan.io/address/0xAcc1fb458a1317E886dB376Fc8141540537E68fE
            return 0xAcc1fb458a1317E886dB376Fc8141540537E68fE;
        }

        revert("RewardsCoordinator not available for this chain");
    }

    function _getStETH() internal view returns (address) {
        if (block.chainid == mainnet) {
            // https://etherscan.io/address/0xae7ab96520DE3A18E5e111B5EaAb095312D7fE84
            return 0xae7ab96520DE3A18E5e111B5EaAb095312D7fE84;
        } else if (block.chainid == holesky) {
            // https://holesky.etherscan.io/address/0x3F1c547b21f65e10480dE3ad8E19fAAC46C95034
            return 0x3F1c547b21f65e10480dE3ad8E19fAAC46C95034;
        }

        revert("stETH not available for this chain");
    }

    function _getWstETH() internal view returns (address) {
        if (block.chainid == mainnet) {
            return 0x8d09a4502Cc8Cf1547aD300E066060D043f6982D;
        }

        revert("WstETH not available for this chain");
    }

    function _getStETHStrategy() internal view returns (address) {
        if (block.chainid == mainnet) {
            // https://etherscan.io/address/0x93c4b944D05dfe6df7645A86cd2206016c51564D
            return 0x93c4b944D05dfe6df7645A86cd2206016c51564D;
        } else if (block.chainid == holesky) {
            // https://holesky.etherscan.io/address/0x7D704507b76571a51d9caE8AdDAbBFd0ba0e63d3
            return 0x7D704507b76571a51d9caE8AdDAbBFd0ba0e63d3;
        }

        revert("stETH strategy not available for this chain");
    }

    function _getEigenLayerStrategyManager() internal view returns (address) {
        if (block.chainid == mainnet) {
            // https://etherscan.io/address/0x858646372CC42E1A627fcE94aa7A7033e7CF075A
            return 0x858646372CC42E1A627fcE94aa7A7033e7CF075A;
        } else if (block.chainid == holesky) {
            // https://holesky.etherscan.io/address/0xdfB5f6CE42aAA7830E94ECFCcAd411beF4d4D5b6
            return 0xdfB5f6CE42aAA7830E94ECFCcAd411beF4d4D5b6;
        }

        revert("strategy manager not available for this chain");
    }

    function _getPufferOracle() internal view returns (address) {
        if (block.chainid == mainnet) {
            // https://etherscan.io/address/0x0BE2aE0edbeBb517541DF217EF0074FC9a9e994f
            return 0x0BE2aE0edbeBb517541DF217EF0074FC9a9e994f;
        } else if (block.chainid == holesky) {
            // https://holesky.etherscan.io/address/0x8e043ed3F06720615685D4978770Cd5C8fe90fe3
            return 0x8e043ed3F06720615685D4978770Cd5C8fe90fe3;
        }

        revert("puffer oracle not available for this chain");
    }

    function _getEigenDelegationManager() internal view returns (address) {
        if (block.chainid == mainnet) {
            // https://etherscan.io/address/0x39053D51B77DC0d36036Fc1fCc8Cb819df8Ef37A
            return 0x39053D51B77DC0d36036Fc1fCc8Cb819df8Ef37A;
        } else if (block.chainid == holesky) {
            // https://holesky.etherscan.io/address/0xA44151489861Fe9e3055d95adC98FbD462B948e7
            return 0xA44151489861Fe9e3055d95adC98FbD462B948e7;
        }

        revert("eigen delegation manager not available for this chain");
    }

    function _getWETH() internal view returns (address) {
        if (block.chainid == mainnet) {
            // https://etherscan.io/address/0xC02aaA39b223FE8D0A0e5C4F27eAD9083C756Cc2
            return 0xC02aaA39b223FE8D0A0e5C4F27eAD9083C756Cc2;
        } else if (block.chainid == holesky) {
            // https://holesky.etherscan.io/address/0x1d181cBd1825e9eBC6AD966878D555A7215FF4F0
            return 0x1d181cBd1825e9eBC6AD966878D555A7215FF4F0;
        }

        revert("WETH not available for this chain");
    }

    function _getLidoWithdrawalQueue() internal view returns (address) {
        if (block.chainid == mainnet) {
            // https://etherscan.io/address/0x889edC2eDab5f40e902b864aD4d7AdE8E412F9B1
            return 0x889edC2eDab5f40e902b864aD4d7AdE8E412F9B1;
        } else if (block.chainid == holesky) {
            // https://holesky.etherscan.io/address/0xc7cc160b58F8Bb0baC94b80847E2CF2800565C50
            return 0xc7cc160b58F8Bb0baC94b80847E2CF2800565C50;
        }

        revert("lido withdrawal queue not available for this chain");
    }

    function _getAccessManager() internal view returns (address) {
        if (block.chainid == base) {
            // https://basescan.org/address/0x6f62c8647b7cD3830F21BF0741BAD6f4b838Cb37
            return 0x6f62c8647b7cD3830F21BF0741BAD6f4b838Cb37;
        } else if (block.chainid == mainnet) {
            // https://etherscan.io/address/0x8c1686069474410E6243425f4a10177a94EBEE11
            return 0x8c1686069474410E6243425f4a10177a94EBEE11;
        } else if (block.chainid == holesky) {
            // https://holesky.etherscan.io/address/0x180a345906e42293dcAd5CCD9b0e1DB26aE0274e
            return 0x180a345906e42293dcAd5CCD9b0e1DB26aE0274e;
        } else if (block.chainid == binance) {
            // https://bscscan.com/address/0x8849e9eB8bb27c1916AfB17ee4dEcAd375916474
            return 0x8849e9eB8bb27c1916AfB17ee4dEcAd375916474;
        } else if (block.chainid == sepolia) {
            // https://sepolia.etherscan.io/address/0xc98dFfD21F55f2eb2461E6cD7f8838DC33AEddDc
            return 0xc98dFfD21F55f2eb2461E6cD7f8838DC33AEddDc;
        } else if (block.chainid == opSepolia) {
            // https://sepolia-optimism.etherscan.io/address/0xccE1f605FdeeFA15b5708B87De3240196fEf0CA4
            return 0xccE1f605FdeeFA15b5708B87De3240196fEf0CA4;
        }

        revert("AccessManager not available for this chain");
    }

    function _getPufferVault() internal view returns (address) {
        if (block.chainid == mainnet) {
            // https://etherscan.io/address/0xD9A442856C234a39a81a089C06451EBAa4306a72
            return 0xD9A442856C234a39a81a089C06451EBAa4306a72;
        } else if (block.chainid == holesky) {
            // https://holesky.etherscan.io/address/0x9196830bB4c05504E0A8475A0aD566AceEB6BeC9
            return 0x9196830bB4c05504E0A8475A0aD566AceEB6BeC9;
        } else if (block.chainid == sepolia) {
            // PufferVaultMock
            // https://sepolia.etherscan.io/address/0xd85D701A660a61D9737D05397612EF08be2cE62D
            return 0xd85D701A660a61D9737D05397612EF08be2cE62D;
        }

        revert("PufferVault not available for this chain");
    }

    function _getPufferModuleManager() internal view returns (address) {
        if (block.chainid == mainnet) {
            // https://etherscan.io/address/0x9E1E4fCb49931df5743e659ad910d331735C3860
            return 0x9E1E4fCb49931df5743e659ad910d331735C3860;
        } else if (block.chainid == holesky) {
            // https://holesky.etherscan.io/address/0x20377c306451140119C9967Ba6D0158a05b4eD07
            return 0x20377c306451140119C9967Ba6D0158a05b4eD07;
        }

        revert("PufferModuleManager not available for this chain");
    }

    function _getValidatorTicket() internal view returns (address) {
        if (block.chainid == mainnet) {
            // https://etherscan.io/address/0x7D26AD6F6BA9D6bA1de0218Ae5e20CD3a273a55A
            return 0x7D26AD6F6BA9D6bA1de0218Ae5e20CD3a273a55A;
        } else if (block.chainid == holesky) {
            // https://holesky.etherscan.io/address/0xB028194785178a94Fe608994A4d5AD84c285A640
            return 0xB028194785178a94Fe608994A4d5AD84c285A640;
        }

        revert("ValidatorTicket not available for this chain");
    }

    function _getPufferProtocol() internal view returns (address) {
        if (block.chainid == mainnet) {
            // https://etherscan.io/address/0xf7b6B32492c2e13799D921E84202450131bd238B
            return 0xf7b6B32492c2e13799D921E84202450131bd238B;
        } else if (block.chainid == holesky) {
            // https://holesky.etherscan.io/address/0xE00c79408B9De5BaD2FDEbB1688997a68eC988CD
            return 0xE00c79408B9De5BaD2FDEbB1688997a68eC988CD;
        }

        revert("PufferProtocol not available for this chain");
    }

    function _getXPufETH() internal view returns (address) {
        if (block.chainid == mainnet) {
            // https://etherscan.io/address/0xD7D2802f6b19843ac4DfE25022771FD83b5A7464
            return 0xD7D2802f6b19843ac4DfE25022771FD83b5A7464;
        } else if (block.chainid == base) {
            // https://basescan.org/address/0x23dA5F2d509cb43A59d43C108a43eDf34510eff1
            return 0x23dA5F2d509cb43A59d43C108a43eDf34510eff1;
        } else if (block.chainid == binance) {
            // https://bscscan.com/address/0x64274835D88F5c0215da8AADd9A5f2D2A2569381
            return 0x64274835D88F5c0215da8AADd9A5f2D2A2569381;
        } else if (block.chainid == sepolia) {
            // https://sepolia.etherscan.io/address/0xc63b3a075269F67Dd0C4B21dedBed23E39A01aff
            return 0xc63b3a075269F67Dd0C4B21dedBed23E39A01aff;
        } else if (block.chainid == opSepolia) {
            // https://sepolia-optimism.etherscan.io/address/0xCcCA977cC71a8c97518b9A9b134263e83389B338
            return 0xCcCA977cC71a8c97518b9A9b134263e83389B338;
        }

        revert("XPufETH not available for this chain");
    }

    function _getLockbox() internal view returns (address) {
        if (block.chainid == mainnet) {
            // https://etherscan.io/address/0xd44E91CfBBAa7b3B259A12a43b38CEBf47B463D5
            return 0xd44E91CfBBAa7b3B259A12a43b38CEBf47B463D5;
        } else if (block.chainid == sepolia) {
            // https://sepolia.etherscan.io/address/0xC89A39742AbA9944089DD06Cc1bc994793D68684
            return 0xC89A39742AbA9944089DD06Cc1bc994793D68684;
        }

        revert("Lockbox not available for this chain");
    }

    function _getEverclear() internal view returns (address) {
        if (block.chainid == mainnet) {
            // https://etherscan.io/address/0x8898B472C54c31894e3B9bb83cEA802a5d0e63C6
            return 0x8898B472C54c31894e3B9bb83cEA802a5d0e63C6;
        } else if (block.chainid == base) {
            // https://basescan.org/address/0xB8448C6f7f7887D36DcA487370778e419e9ebE3F
            return 0xB8448C6f7f7887D36DcA487370778e419e9ebE3F;
        } else if (block.chainid == binance) {
            // https://bscscan.com/address/0xCd401c10afa37d641d2F594852DA94C700e4F2CE
            return 0xCd401c10afa37d641d2F594852DA94C700e4F2CE;
        } else if (block.chainid == opSepolia) {
            // https://sepolia.optimism.io/address/0x8247ed6d0a344eeae4edBC7e44572F1B70ECA82A
            return 0x8247ed6d0a344eeae4edBC7e44572F1B70ECA82A;
        } else if (block.chainid == sepolia) {
            // https://sepolia.etherscan.io/address/0x445fbf9cCbaf7d557fd771d56937E94397f43965
            return 0x445fbf9cCbaf7d557fd771d56937E94397f43965;
        } else if (block.chainid == ape) {
            // https://apescan.io/address/0xD1daF260951B8d350a4AeD5C80d74Fd7298C93F4
            return 0xD1daF260951B8d350a4AeD5C80d74Fd7298C93F4;
        }

        revert("Everclear not available for this chain");
    }

    function _getPaymaster() internal view returns (address) {
        if (block.chainid == mainnet) {
            // https://etherscan.io/address/0x65d2dd7A66a2733a36559fE900A236280A05FBD6
            return 0x65d2dd7A66a2733a36559fE900A236280A05FBD6;
        } else if (block.chainid == holesky) {
            // https://holesky.etherscan.io/address/0xDDDeAfB492752FC64220ddB3E7C9f1d5CcCdFdF0
            return 0xDDDeAfB492752FC64220ddB3E7C9f1d5CcCdFdF0;
        }

        revert("Paymaster not available for this chain");
    }

    function _getCommunityMultisig() internal view returns (address) {
        if (block.chainid == mainnet) {
            // https://etherscan.io/address/0x446d4d6b26815f9bA78B5D454E303315D586Cb2a
            return 0x446d4d6b26815f9bA78B5D454E303315D586Cb2a;
        } else if (block.chainid == ape) {
            // https://apescan.io/address/0xE417FD3b116eb604De2E14715DaeB099154E597B
            return 0xE417FD3b116eb604De2E14715DaeB099154E597B;
        }

        revert("CommunityMultisig not available for this chain");
    }

    function _getPauserMultisig() internal view returns (address) {
        if (block.chainid == mainnet) {
            // https://etherscan.io/address/0x1ba8e3aA853F73ae8093E26B7B8F2520c3620Df4
            return 0x1ba8e3aA853F73ae8093E26B7B8F2520c3620Df4;
        } else if (block.chainid == ape) {
            // https://apescan.io/address/0x0B975bB578e9111977Bc75b667f3C18f96cD03E7
            return 0x0B975bB578e9111977Bc75b667f3C18f96cD03E7;
        }

        revert("PauserMultisig not available for this chain");
    }

    function _getOPSMultisig() internal view returns (address) {
        if (block.chainid == mainnet) {
            // https://etherscan.io/address/0xC0896ab1A8cae8c2C1d27d011eb955Cca955580d
            return 0xC0896ab1A8cae8c2C1d27d011eb955Cca955580d;
        } else if (block.chainid == holesky) {
            // https://holesky.etherscan.io/address/0xDDDeAfB492752FC64220ddB3E7C9f1d5CcCdFdF0
            return 0xDDDeAfB492752FC64220ddB3E7C9f1d5CcCdFdF0;
        } else if (block.chainid == ape) {
            // https://apescan.io/address/0x36E3881Ff855c264045c22179b6fBc01430F97EC
            return 0x36E3881Ff855c264045c22179b6fBc01430F97EC;
        }

        revert("OPSMultisig not available for this chain");
    }

    function _getCarrotMultisig() internal view returns (address) {
        if (block.chainid == mainnet) {
            // https://etherscan.io/address/0xE06A1ad7346Dfda7Ce9BCFba751DABFd754BAfAD
            return 0xE06A1ad7346Dfda7Ce9BCFba751DABFd754BAfAD;
        }

        revert("OPSMultisig not available for this chain");
    }

    function _getAeraVault() internal view returns (address) {
        if (block.chainid == mainnet) {
            // https://etherscan.io/address/0x6c25aE178aC3466A63A552d4D6509c3d7385A0b8
            return 0x6c25aE178aC3466A63A552d4D6509c3d7385A0b8;
        }

        revert("AeraVault not available for this chain");
    }

    function _getAeraAssetRegistry() internal view returns (address) {
        if (block.chainid == mainnet) {
            // https://etherscan.io/address/0xc71C52425969286dAAd647e4088394C572d64fd9
            return 0xc71C52425969286dAAd647e4088394C572d64fd9;
        }

        revert("AeraAssetRegistry not available for this chain");
    }

    function _getAeraVaultHooks() internal view returns (address) {
        if (block.chainid == mainnet) {
            // https://etherscan.io/address/0x933AD39feb35793B4d6B0A543db39b033Eb5D2C1
            return 0x933AD39feb35793B4d6B0A543db39b033Eb5D2C1;
        }

        revert("AeraVaultHooks not available for this chain");
    }

    function _getRevenueDepositor() internal view returns (address) {
        if (block.chainid == mainnet) {
            // https://etherscan.io/address/0x21660F4681aD5B6039007f7006b5ab0EF9dE7882
            return 0x21660F4681aD5B6039007f7006b5ab0EF9dE7882;
        }

        revert("RevenueDepositor not available for this chain");
    }
}<|MERGE_RESOLUTION|>--- conflicted
+++ resolved
@@ -72,7 +72,7 @@
         }
     }
 
-<<<<<<< HEAD
+
     function _getCARROT() internal view returns (address) {
         if (block.chainid == mainnet) {
             // https://etherscan.io/address/0x282A69142bac47855C3fbE1693FcC4bA3B4d5Ed6
@@ -83,7 +83,7 @@
         }
 
         revert("CARROT not available for this chain");
-=======
+
     /**
      * @dev Used only for testnet deployment and fork tests, where the _paymaster is the deployer
      */
@@ -116,7 +116,7 @@
         }
 
         revert("BEACON_CHAIN_STRATEGY not available for this chain");
->>>>>>> dfd038c7
+
     }
 
     function _getTreasury() internal view returns (address) {
