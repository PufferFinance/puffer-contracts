// SPDX-License-Identifier: GPL-3.0
pragma solidity >=0.8.0 <0.9.0;

import "forge-std/Script.sol";
import { AccessManager } from "@openzeppelin/contracts/access/manager/AccessManager.sol";
import { UUPSUpgradeable } from "@openzeppelin/contracts/proxy/utils/UUPSUpgradeable.sol";

/**
 * @notice Contains the addresses of the contracts that are already deployed
 *
 * https://github.com/PufferFinance/Deployments-and-ACL?tab=readme-ov-file
 */
abstract contract DeployerHelper is Script {
    // Chain IDs
    uint256 public mainnet = 1;
    uint256 public holesky = 17000;
    uint256 public binance = 56;
    uint256 public base = 8453;
    uint256 public sepolia = 11155111;
    uint256 public opSepolia = 11155420;

    function _getDeployer() internal returns (address) {
        (, address msgSender,) = vm.readCallers();
        console.log("Deployer:", block.chainid, msgSender);
        return msgSender;
    }

<<<<<<< HEAD
    function _getStETH() internal view returns (address) {
        if (block.chainid == mainnet) {
            return 0xae7ab96520DE3A18E5e111B5EaAb095312D7fE84;
        } else if (block.chainid == holesky) {
=======
    /**
     * @dev Upgrade the implementation of the `proxyTarget` to `newImplementation` if on Holesky,
     * otherwise log the call data.
     */
    function _consoleLogOrUpgradeUUPS(
        address proxyTarget,
        address implementation,
        bytes memory data,
        string memory contractName
    ) internal {
        vm.label(implementation, contractName);
        console.log("Deployed", contractName, "at", implementation);

        if (block.chainid == holesky) {
            AccessManager(_getAccessManager()).execute(
                proxyTarget, abi.encodeCall(UUPSUpgradeable.upgradeToAndCall, (address(implementation), data))
            );
        } else {
            bytes memory upgradeCallData =
                abi.encodeCall(UUPSUpgradeable.upgradeToAndCall, (address(implementation), data));
            console.log("Queue TX From Timelock to -> ", proxyTarget);
            console.logBytes(upgradeCallData);
            console.log("================================================");
        }
    }

    function _getTreasury() internal view returns (address) {
        if (block.chainid == mainnet) {
            // https://etherscan.io/address/0x946Ae7b21de3B0793Bb469e263517481B74A6950
            return 0x946Ae7b21de3B0793Bb469e263517481B74A6950;
        } else if (block.chainid == holesky) {
            // https://holesky.etherscan.io/address/0x61A44645326846F9b5d9c6f91AD27C3aD28EA390
            return 0x61A44645326846F9b5d9c6f91AD27C3aD28EA390;
        }

        revert("Treasury not available for this chain");
    }

    function _getEigenSlasher() internal view returns (address) {
        if (block.chainid == mainnet) {
            // https://etherscan.io/address/0xD92145c07f8Ed1D392c1B88017934E301CC1c3Cd
            return 0xD92145c07f8Ed1D392c1B88017934E301CC1c3Cd;
        } else if (block.chainid == holesky) {
            // https://holesky.etherscan.io/address/0xcAe751b75833ef09627549868A04E32679386e7C
            return 0xcAe751b75833ef09627549868A04E32679386e7C;
        }

        revert("EigenSlasher not available for this chain");
    }

    function _getRestakingOperatorBeacon() internal view returns (address) {
        if (block.chainid == mainnet) {
            // https://etherscan.io/address/0x6756B856Dd3843C84249a6A31850cB56dB824c4B
            return 0x6756B856Dd3843C84249a6A31850cB56dB824c4B;
        } else if (block.chainid == holesky) {
            // https://holesky.etherscan.io/address/0x99c3E46E575df251149866285DdA7DAEba875B71
            return 0x99c3E46E575df251149866285DdA7DAEba875B71;
        }

        revert("RestakingOperatorBeacon not available for this chain");
    }

    function _getBeaconDepositContract() internal view returns (address) {
        if (block.chainid == mainnet) {
            // https://etherscan.io/address/0x00000000219ab540356cBB839Cbe05303d7705Fa
            return 0x00000000219ab540356cBB839Cbe05303d7705Fa;
        } else if (block.chainid == holesky) {
            // https://holesky.etherscan.io/address/0x4242424242424242424242424242424242424242
            return 0x4242424242424242424242424242424242424242;
        }

        revert("BeaconDepositContract not available for this chain");
    }

    function _getGuardianModule() internal view returns (address) {
        if (block.chainid == mainnet) {
            // https://etherscan.io/address/0x628b183F248a142A598AA2dcCCD6f7E480a7CcF2
            return 0x628b183F248a142A598AA2dcCCD6f7E480a7CcF2;
        } else if (block.chainid == holesky) {
            // https://holesky.etherscan.io/address/0x0910310130d1c062DEF8B807528bdac80203BC66
            return 0x0910310130d1c062DEF8B807528bdac80203BC66;
        }

        revert("GuardianModule not available for this chain");
    }

    function _getPufferModuleBeacon() internal view returns (address) {
        if (block.chainid == mainnet) {
            // https://etherscan.io/address/0xdd38A5a7789C74fc7F64556fc772343658EEBb04
            return 0xdd38A5a7789C74fc7F64556fc772343658EEBb04;
        } else if (block.chainid == holesky) {
            // https://holesky.etherscan.io/address/0x4B0542470935ed4b085C3AD1983E85f5623ABf89
            return 0x4B0542470935ed4b085C3AD1983E85f5623ABf89;
        }

        revert("PufferModuleBeacon not available for this chain");
    }

    function _getEigenPodManager() internal view returns (address) {
        if (block.chainid == mainnet) {
            // https://etherscan.io/address/0x91E677b07F7AF907ec9a428aafA9fc14a0d3A338
            return 0x91E677b07F7AF907ec9a428aafA9fc14a0d3A338;
        } else if (block.chainid == holesky) {
            // https://holesky.etherscan.io/address/0x30770d7E3e71112d7A6b7259542D1f680a70e315
            return 0x30770d7E3e71112d7A6b7259542D1f680a70e315;
        }

        revert("EigenPodManager not available for this chain");
    }

    function _getDelegationManager() internal view returns (address) {
        if (block.chainid == mainnet) {
            // https://etherscan.io/address/0x39053D51B77DC0d36036Fc1fCc8Cb819df8Ef37A
            return 0x39053D51B77DC0d36036Fc1fCc8Cb819df8Ef37A;
        } else if (block.chainid == holesky) {
            // https://holesky.etherscan.io/address/0xA44151489861Fe9e3055d95adC98FbD462B948e7
            return 0xA44151489861Fe9e3055d95adC98FbD462B948e7;
        }

        revert("DelegationManager not available for this chain");
    }

    function _getAVSContractsRegistry() internal view returns (address) {
        if (block.chainid == mainnet) {
            // https://etherscan.io/address/0x1565E55B63675c703fcC3778BD33eA97F7bE882F
            return 0x1565E55B63675c703fcC3778BD33eA97F7bE882F;
        } else if (block.chainid == holesky) {
            // https://holesky.etherscan.io/address/0x09BE86B01c1e32dCa2ebdEDb01cD5A3F798b80C5
            return 0x09BE86B01c1e32dCa2ebdEDb01cD5A3F798b80C5;
        }

        revert("AVSContractsRegistry not available for this chain");
    }

    function _getTimelock() internal view returns (address) {
        if (block.chainid == mainnet) {
            // Mainnet Timelock: https://etherscan.io/address/0x3C28B7c7Ba1A1f55c9Ce66b263B33B204f2126eA
            return 0x3C28B7c7Ba1A1f55c9Ce66b263B33B204f2126eA;
        } else if (block.chainid == holesky) {
            // Holesky Timelock: https://explorer.pops.one/address/0x829aF0B3d099a12F0aE1b806f466EF771E2C07F8
            return 0x829aF0B3d099a12F0aE1b806f466EF771E2C07F8;
        }

        revert("Timelock not available for this chain");
    }

    function _getRewardsCoordinator() internal view returns (address) {
        if (block.chainid == mainnet) {
            // https://etherscan.io/address/0x7750d328b314EfFa365A0402CcfD489B80B0adda
            return 0x7750d328b314EfFa365A0402CcfD489B80B0adda;
        } else if (block.chainid == holesky) {
            // https://holesky.etherscan.io/address/0xAcc1fb458a1317E886dB376Fc8141540537E68fE
            return 0xAcc1fb458a1317E886dB376Fc8141540537E68fE;
        }

        revert("RewardsCoordinator not available for this chain");
    }

    function _getStETH() internal view returns (address) {
        if (block.chainid == mainnet) {
            // https://etherscan.io/address/0xae7ab96520DE3A18E5e111B5EaAb095312D7fE84
            return 0xae7ab96520DE3A18E5e111B5EaAb095312D7fE84;
        } else if (block.chainid == holesky) {
            // https://holesky.etherscan.io/address/0x3F1c547b21f65e10480dE3ad8E19fAAC46C95034
>>>>>>> 6327d6f5
            return 0x3F1c547b21f65e10480dE3ad8E19fAAC46C95034;
        }

        revert("stETH not available for this chain");
    }

<<<<<<< HEAD
    function _getEigenLayerNativeETHStrategy() internal view returns (address) {
        if (block.chainid == mainnet) {
            return 0x93c4b944D05dfe6df7645A86cd2206016c51564D;
        } else if (block.chainid == holesky) {
            return 0x7D704507b76571a51d9caE8AdDAbBFd0ba0e63d3;
        }

        revert("beacon strategy not available for this chain");
=======
    function _getWstETH() internal view returns (address) {
        if (block.chainid == mainnet) {
            return 0x8d09a4502Cc8Cf1547aD300E066060D043f6982D;
        }

        revert("WstETH not available for this chain");
    }

    function _getStETHStrategy() internal view returns (address) {
        if (block.chainid == mainnet) {
            // https://etherscan.io/address/0x93c4b944D05dfe6df7645A86cd2206016c51564D
            return 0x93c4b944D05dfe6df7645A86cd2206016c51564D;
        } else if (block.chainid == holesky) {
            // https://holesky.etherscan.io/address/0x7D704507b76571a51d9caE8AdDAbBFd0ba0e63d3
            return 0x7D704507b76571a51d9caE8AdDAbBFd0ba0e63d3;
        }

        revert("stETH strategy not available for this chain");
>>>>>>> 6327d6f5
    }

    function _getEigenLayerStrategyManager() internal view returns (address) {
        if (block.chainid == mainnet) {
<<<<<<< HEAD
            return 0x858646372CC42E1A627fcE94aa7A7033e7CF075A;
        } else if (block.chainid == holesky) {
=======
            // https://etherscan.io/address/0x858646372CC42E1A627fcE94aa7A7033e7CF075A
            return 0x858646372CC42E1A627fcE94aa7A7033e7CF075A;
        } else if (block.chainid == holesky) {
            // https://holesky.etherscan.io/address/0xdfB5f6CE42aAA7830E94ECFCcAd411beF4d4D5b6
>>>>>>> 6327d6f5
            return 0xdfB5f6CE42aAA7830E94ECFCcAd411beF4d4D5b6;
        }

        revert("strategy manager not available for this chain");
    }

    function _getPufferOracle() internal view returns (address) {
        if (block.chainid == mainnet) {
<<<<<<< HEAD
            return 0x0BE2aE0edbeBb517541DF217EF0074FC9a9e994f;
        } else if (block.chainid == holesky) {
=======
            // https://etherscan.io/address/0x0BE2aE0edbeBb517541DF217EF0074FC9a9e994f
            return 0x0BE2aE0edbeBb517541DF217EF0074FC9a9e994f;
        } else if (block.chainid == holesky) {
            // https://holesky.etherscan.io/address/0x8e043ed3F06720615685D4978770Cd5C8fe90fe3
>>>>>>> 6327d6f5
            return 0x8e043ed3F06720615685D4978770Cd5C8fe90fe3;
        }

        revert("puffer oracle not available for this chain");
    }

    function _getEigenDelegationManager() internal view returns (address) {
        if (block.chainid == mainnet) {
<<<<<<< HEAD
            return 0x39053D51B77DC0d36036Fc1fCc8Cb819df8Ef37A;
        } else if (block.chainid == holesky) {
=======
            // https://etherscan.io/address/0x39053D51B77DC0d36036Fc1fCc8Cb819df8Ef37A
            return 0x39053D51B77DC0d36036Fc1fCc8Cb819df8Ef37A;
        } else if (block.chainid == holesky) {
            // https://holesky.etherscan.io/address/0xA44151489861Fe9e3055d95adC98FbD462B948e7
>>>>>>> 6327d6f5
            return 0xA44151489861Fe9e3055d95adC98FbD462B948e7;
        }

        revert("eigen delegation manager not available for this chain");
    }

    function _getWETH() internal view returns (address) {
        if (block.chainid == mainnet) {
<<<<<<< HEAD
            return 0xC02aaA39b223FE8D0A0e5C4F27eAD9083C756Cc2;
        } else if (block.chainid == holesky) {
=======
            // https://etherscan.io/address/0xC02aaA39b223FE8D0A0e5C4F27eAD9083C756Cc2
            return 0xC02aaA39b223FE8D0A0e5C4F27eAD9083C756Cc2;
        } else if (block.chainid == holesky) {
            // https://holesky.etherscan.io/address/0x1d181cBd1825e9eBC6AD966878D555A7215FF4F0
>>>>>>> 6327d6f5
            return 0x1d181cBd1825e9eBC6AD966878D555A7215FF4F0;
        }

        revert("WETH not available for this chain");
    }

    function _getLidoWithdrawalQueue() internal view returns (address) {
        if (block.chainid == mainnet) {
<<<<<<< HEAD
            return 0x889edC2eDab5f40e902b864aD4d7AdE8E412F9B1;
        } else if (block.chainid == holesky) {
=======
            // https://etherscan.io/address/0x889edC2eDab5f40e902b864aD4d7AdE8E412F9B1
            return 0x889edC2eDab5f40e902b864aD4d7AdE8E412F9B1;
        } else if (block.chainid == holesky) {
            // https://holesky.etherscan.io/address/0xc7cc160b58F8Bb0baC94b80847E2CF2800565C50
>>>>>>> 6327d6f5
            return 0xc7cc160b58F8Bb0baC94b80847E2CF2800565C50;
        }

        revert("lido withdrawal queue not available for this chain");
    }

    function _getAccessManager() internal view returns (address) {
        if (block.chainid == base) {
            // https://basescan.org/address/0x6f62c8647b7cD3830F21BF0741BAD6f4b838Cb37
            return 0x6f62c8647b7cD3830F21BF0741BAD6f4b838Cb37;
        } else if (block.chainid == mainnet) {
            // https://etherscan.io/address/0x8c1686069474410E6243425f4a10177a94EBEE11
            return 0x8c1686069474410E6243425f4a10177a94EBEE11;
        } else if (block.chainid == holesky) {
            // https://holesky.etherscan.io/address/0x180a345906e42293dcAd5CCD9b0e1DB26aE0274e
            return 0x180a345906e42293dcAd5CCD9b0e1DB26aE0274e;
        } else if (block.chainid == binance) {
            // https://bscscan.com/address/0x8849e9eB8bb27c1916AfB17ee4dEcAd375916474
            return 0x8849e9eB8bb27c1916AfB17ee4dEcAd375916474;
        } else if (block.chainid == sepolia) {
            // https://sepolia.etherscan.io/address/0xc98dFfD21F55f2eb2461E6cD7f8838DC33AEddDc
            return 0xc98dFfD21F55f2eb2461E6cD7f8838DC33AEddDc;
        } else if (block.chainid == opSepolia) {
            // https://sepolia-optimism.etherscan.io/address/0xccE1f605FdeeFA15b5708B87De3240196fEf0CA4
            return 0xccE1f605FdeeFA15b5708B87De3240196fEf0CA4;
        }

        revert("AccessManager not available for this chain");
    }

    function _getPufferVault() internal view returns (address) {
        if (block.chainid == mainnet) {
            // https://etherscan.io/address/0xD9A442856C234a39a81a089C06451EBAa4306a72
            return 0xD9A442856C234a39a81a089C06451EBAa4306a72;
        } else if (block.chainid == holesky) {
            // https://holesky.etherscan.io/address/0x9196830bB4c05504E0A8475A0aD566AceEB6BeC9
            return 0x9196830bB4c05504E0A8475A0aD566AceEB6BeC9;
        } else if (block.chainid == sepolia) {
            // PufferVaultMock
            // https://sepolia.etherscan.io/address/0xd85D701A660a61D9737D05397612EF08be2cE62D
            return 0xd85D701A660a61D9737D05397612EF08be2cE62D;
        }

        revert("PufferVault not available for this chain");
    }

    function _getPufferModuleManager() internal view returns (address) {
        if (block.chainid == mainnet) {
            // https://etherscan.io/address/0x9E1E4fCb49931df5743e659ad910d331735C3860
            return 0x9E1E4fCb49931df5743e659ad910d331735C3860;
        } else if (block.chainid == holesky) {
            // https://holesky.etherscan.io/address/0x20377c306451140119C9967Ba6D0158a05b4eD07
            return 0x20377c306451140119C9967Ba6D0158a05b4eD07;
        }

        revert("PufferModuleManager not available for this chain");
    }

    function _getValidatorTicket() internal view returns (address) {
        if (block.chainid == mainnet) {
            // https://etherscan.io/address/0x7D26AD6F6BA9D6bA1de0218Ae5e20CD3a273a55A
            return 0x7D26AD6F6BA9D6bA1de0218Ae5e20CD3a273a55A;
        } else if (block.chainid == holesky) {
            // https://holesky.etherscan.io/address/0xB028194785178a94Fe608994A4d5AD84c285A640
            return 0xB028194785178a94Fe608994A4d5AD84c285A640;
        }

        revert("ValidatorTicket not available for this chain");
    }

    function _getPufferProtocol() internal view returns (address) {
        if (block.chainid == mainnet) {
            // https://etherscan.io/address/0xf7b6B32492c2e13799D921E84202450131bd238B
            return 0xf7b6B32492c2e13799D921E84202450131bd238B;
        } else if (block.chainid == holesky) {
            // https://holesky.etherscan.io/address/0xE00c79408B9De5BaD2FDEbB1688997a68eC988CD
            return 0xE00c79408B9De5BaD2FDEbB1688997a68eC988CD;
        }

        revert("PufferProtocol not available for this chain");
    }

    function _getXPufETH() internal view returns (address) {
        if (block.chainid == mainnet) {
            // https://etherscan.io/address/0xD7D2802f6b19843ac4DfE25022771FD83b5A7464
            return 0xD7D2802f6b19843ac4DfE25022771FD83b5A7464;
        } else if (block.chainid == base) {
            // https://basescan.org/address/0x23dA5F2d509cb43A59d43C108a43eDf34510eff1
            return 0x23dA5F2d509cb43A59d43C108a43eDf34510eff1;
        } else if (block.chainid == binance) {
            // https://bscscan.com/address/0x64274835D88F5c0215da8AADd9A5f2D2A2569381
            return 0x64274835D88F5c0215da8AADd9A5f2D2A2569381;
        } else if (block.chainid == sepolia) {
            // https://sepolia.etherscan.io/address/0xc63b3a075269F67Dd0C4B21dedBed23E39A01aff
            return 0xc63b3a075269F67Dd0C4B21dedBed23E39A01aff;
        } else if (block.chainid == opSepolia) {
            // https://sepolia-optimism.etherscan.io/address/0xCcCA977cC71a8c97518b9A9b134263e83389B338
            return 0xCcCA977cC71a8c97518b9A9b134263e83389B338;
        }

        revert("XPufETH not available for this chain");
    }

    function _getLockbox() internal view returns (address) {
        if (block.chainid == mainnet) {
            // https://etherscan.io/address/0xd44E91CfBBAa7b3B259A12a43b38CEBf47B463D5
            return 0xd44E91CfBBAa7b3B259A12a43b38CEBf47B463D5;
        } else if (block.chainid == sepolia) {
            // https://sepolia.etherscan.io/address/0xC89A39742AbA9944089DD06Cc1bc994793D68684
            return 0xC89A39742AbA9944089DD06Cc1bc994793D68684;
        }

        revert("Lockbox not available for this chain");
    }

    function _getEverclear() internal view returns (address) {
        if (block.chainid == mainnet) {
            // https://etherscan.io/address/0x8898B472C54c31894e3B9bb83cEA802a5d0e63C6
            return 0x8898B472C54c31894e3B9bb83cEA802a5d0e63C6;
        } else if (block.chainid == base) {
            // https://basescan.org/address/0xB8448C6f7f7887D36DcA487370778e419e9ebE3F
            return 0xB8448C6f7f7887D36DcA487370778e419e9ebE3F;
        } else if (block.chainid == binance) {
            // https://bscscan.com/address/0xCd401c10afa37d641d2F594852DA94C700e4F2CE
            return 0xCd401c10afa37d641d2F594852DA94C700e4F2CE;
        } else if (block.chainid == opSepolia) {
            // https://sepolia.optimism.io/address/0x8247ed6d0a344eeae4edBC7e44572F1B70ECA82A
            return 0x8247ed6d0a344eeae4edBC7e44572F1B70ECA82A;
        } else if (block.chainid == sepolia) {
            // https://sepolia.etherscan.io/address/0x445fbf9cCbaf7d557fd771d56937E94397f43965
            return 0x445fbf9cCbaf7d557fd771d56937E94397f43965;
        }
        revert("Everclear not available for this chain");
    }

    function _getPaymaster() internal view returns (address) {
        if (block.chainid == mainnet) {
            // https://etherscan.io/address/0x65d2dd7A66a2733a36559fE900A236280A05FBD6
            return 0x65d2dd7A66a2733a36559fE900A236280A05FBD6;
        } else if (block.chainid == holesky) {
            // https://holesky.etherscan.io/address/0xDDDeAfB492752FC64220ddB3E7C9f1d5CcCdFdF0
            return 0xDDDeAfB492752FC64220ddB3E7C9f1d5CcCdFdF0;
        }

        revert("Paymaster not available for this chain");
    }

    function _getOPSMultisig() internal view returns (address) {
        if (block.chainid == mainnet) {
            // https://etherscan.io/address/0xC0896ab1A8cae8c2C1d27d011eb955Cca955580d
            return 0xC0896ab1A8cae8c2C1d27d011eb955Cca955580d;
        }

        revert("OPSMultisig not available for this chain");
    }
}<|MERGE_RESOLUTION|>--- conflicted
+++ resolved
@@ -13,7 +13,7 @@
 abstract contract DeployerHelper is Script {
     // Chain IDs
     uint256 public mainnet = 1;
-    uint256 public holesky = 17000;
+    uint256 public holesky = 1700;
     uint256 public binance = 56;
     uint256 public base = 8453;
     uint256 public sepolia = 11155111;
@@ -25,12 +25,6 @@
         return msgSender;
     }
 
-<<<<<<< HEAD
-    function _getStETH() internal view returns (address) {
-        if (block.chainid == mainnet) {
-            return 0xae7ab96520DE3A18E5e111B5EaAb095312D7fE84;
-        } else if (block.chainid == holesky) {
-=======
     /**
      * @dev Upgrade the implementation of the `proxyTarget` to `newImplementation` if on Holesky,
      * otherwise log the call data.
@@ -195,23 +189,12 @@
             return 0xae7ab96520DE3A18E5e111B5EaAb095312D7fE84;
         } else if (block.chainid == holesky) {
             // https://holesky.etherscan.io/address/0x3F1c547b21f65e10480dE3ad8E19fAAC46C95034
->>>>>>> 6327d6f5
             return 0x3F1c547b21f65e10480dE3ad8E19fAAC46C95034;
         }
 
         revert("stETH not available for this chain");
     }
 
-<<<<<<< HEAD
-    function _getEigenLayerNativeETHStrategy() internal view returns (address) {
-        if (block.chainid == mainnet) {
-            return 0x93c4b944D05dfe6df7645A86cd2206016c51564D;
-        } else if (block.chainid == holesky) {
-            return 0x7D704507b76571a51d9caE8AdDAbBFd0ba0e63d3;
-        }
-
-        revert("beacon strategy not available for this chain");
-=======
     function _getWstETH() internal view returns (address) {
         if (block.chainid == mainnet) {
             return 0x8d09a4502Cc8Cf1547aD300E066060D043f6982D;
@@ -230,20 +213,14 @@
         }
 
         revert("stETH strategy not available for this chain");
->>>>>>> 6327d6f5
     }
 
     function _getEigenLayerStrategyManager() internal view returns (address) {
         if (block.chainid == mainnet) {
-<<<<<<< HEAD
-            return 0x858646372CC42E1A627fcE94aa7A7033e7CF075A;
-        } else if (block.chainid == holesky) {
-=======
             // https://etherscan.io/address/0x858646372CC42E1A627fcE94aa7A7033e7CF075A
             return 0x858646372CC42E1A627fcE94aa7A7033e7CF075A;
         } else if (block.chainid == holesky) {
             // https://holesky.etherscan.io/address/0xdfB5f6CE42aAA7830E94ECFCcAd411beF4d4D5b6
->>>>>>> 6327d6f5
             return 0xdfB5f6CE42aAA7830E94ECFCcAd411beF4d4D5b6;
         }
 
@@ -252,15 +229,10 @@
 
     function _getPufferOracle() internal view returns (address) {
         if (block.chainid == mainnet) {
-<<<<<<< HEAD
-            return 0x0BE2aE0edbeBb517541DF217EF0074FC9a9e994f;
-        } else if (block.chainid == holesky) {
-=======
             // https://etherscan.io/address/0x0BE2aE0edbeBb517541DF217EF0074FC9a9e994f
             return 0x0BE2aE0edbeBb517541DF217EF0074FC9a9e994f;
         } else if (block.chainid == holesky) {
             // https://holesky.etherscan.io/address/0x8e043ed3F06720615685D4978770Cd5C8fe90fe3
->>>>>>> 6327d6f5
             return 0x8e043ed3F06720615685D4978770Cd5C8fe90fe3;
         }
 
@@ -269,15 +241,10 @@
 
     function _getEigenDelegationManager() internal view returns (address) {
         if (block.chainid == mainnet) {
-<<<<<<< HEAD
-            return 0x39053D51B77DC0d36036Fc1fCc8Cb819df8Ef37A;
-        } else if (block.chainid == holesky) {
-=======
             // https://etherscan.io/address/0x39053D51B77DC0d36036Fc1fCc8Cb819df8Ef37A
             return 0x39053D51B77DC0d36036Fc1fCc8Cb819df8Ef37A;
         } else if (block.chainid == holesky) {
             // https://holesky.etherscan.io/address/0xA44151489861Fe9e3055d95adC98FbD462B948e7
->>>>>>> 6327d6f5
             return 0xA44151489861Fe9e3055d95adC98FbD462B948e7;
         }
 
@@ -286,15 +253,10 @@
 
     function _getWETH() internal view returns (address) {
         if (block.chainid == mainnet) {
-<<<<<<< HEAD
-            return 0xC02aaA39b223FE8D0A0e5C4F27eAD9083C756Cc2;
-        } else if (block.chainid == holesky) {
-=======
             // https://etherscan.io/address/0xC02aaA39b223FE8D0A0e5C4F27eAD9083C756Cc2
             return 0xC02aaA39b223FE8D0A0e5C4F27eAD9083C756Cc2;
         } else if (block.chainid == holesky) {
             // https://holesky.etherscan.io/address/0x1d181cBd1825e9eBC6AD966878D555A7215FF4F0
->>>>>>> 6327d6f5
             return 0x1d181cBd1825e9eBC6AD966878D555A7215FF4F0;
         }
 
@@ -303,15 +265,71 @@
 
     function _getLidoWithdrawalQueue() internal view returns (address) {
         if (block.chainid == mainnet) {
-<<<<<<< HEAD
-            return 0x889edC2eDab5f40e902b864aD4d7AdE8E412F9B1;
-        } else if (block.chainid == holesky) {
-=======
             // https://etherscan.io/address/0x889edC2eDab5f40e902b864aD4d7AdE8E412F9B1
             return 0x889edC2eDab5f40e902b864aD4d7AdE8E412F9B1;
         } else if (block.chainid == holesky) {
             // https://holesky.etherscan.io/address/0xc7cc160b58F8Bb0baC94b80847E2CF2800565C50
->>>>>>> 6327d6f5
+            return 0xc7cc160b58F8Bb0baC94b80847E2CF2800565C50;
+        }
+
+        revert("lido withdrawal queue not available for this chain");
+    }
+
+    function _getStETH() internal view returns (address) {
+        if (block.chainid == mainnet) {
+            return 0xae7ab96520DE3A18E5e111B5EaAb095312D7fE84;
+        } else if (block.chainid == holesky) {
+            return 0x3F1c547b21f65e10480dE3ad8E19fAAC46C95034;
+        }
+
+        revert("stETH not available for this chain");
+    }
+
+    function _getEigenLayerNativeETHStrategy() internal view returns (address) {
+        if (block.chainid == mainnet) {
+            return 0x93c4b944D05dfe6df7645A86cd2206016c51564D;
+        } else if (block.chainid == holesky) {
+            return 0x7D704507b76571a51d9caE8AdDAbBFd0ba0e63d3;
+        }
+
+        revert("beacon strategy not available for this chain");
+    }
+
+    function _getEigenLayerStrategyManager() internal view returns (address) {
+        if (block.chainid == mainnet) {
+            return 0x858646372CC42E1A627fcE94aa7A7033e7CF075A;
+        } else if (block.chainid == holesky) {
+            return 0xdfB5f6CE42aAA7830E94ECFCcAd411beF4d4D5b6;
+        }
+
+        revert("strategy manager not available for this chain");
+    }
+
+    function _getPufferOracle() internal view returns (address) {
+        if (block.chainid == mainnet) {
+            return 0x0BE2aE0edbeBb517541DF217EF0074FC9a9e994f;
+        } else if (block.chainid == holesky) {
+            return 0x8e043ed3F06720615685D4978770Cd5C8fe90fe3;
+        }
+
+        revert("puffer oracle not available for this chain");
+    }
+
+    function _getEigenDelegationManager() internal view returns (address) {
+        if (block.chainid == mainnet) {
+            return 0x39053D51B77DC0d36036Fc1fCc8Cb819df8Ef37A;
+        } else if (block.chainid == holesky) {
+            return 0xA44151489861Fe9e3055d95adC98FbD462B948e7;
+        }
+
+        revert("eigen delegation manager not available for this chain");
+    }
+
+
+    function _getLidoWithdrawalQueue() internal view returns (address) {
+        if (block.chainid == mainnet) {
+            return 0x889edC2eDab5f40e902b864aD4d7AdE8E412F9B1;
+        } else if (block.chainid == holesky) {
             return 0xc7cc160b58F8Bb0baC94b80847E2CF2800565C50;
         }
 
