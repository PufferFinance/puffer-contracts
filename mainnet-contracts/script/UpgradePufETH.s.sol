// SPDX-License-Identifier: GPL-3.0
pragma solidity >=0.8.0 <0.9.0;

import { stdJson } from "forge-std/StdJson.sol";
import { BaseScript } from ".//BaseScript.s.sol";
import { PufferVaultV5 } from "../src/PufferVaultV5.sol";
import { PufferVaultV2 } from "../src/PufferVaultV2.sol";
import { PufferVaultV5Tests } from "../test/mocks/PufferVaultV5Tests.sol";
import { IEigenLayer } from "../src/interface/Eigenlayer-Slashing/IEigenLayer.sol";
import { IStrategy } from "../src/interface/Eigenlayer-Slashing/IStrategy.sol";
import { IDelegationManager } from "../src/interface/Eigenlayer-Slashing/IDelegationManager.sol";
import { IStETH } from "../src/interface/Lido/IStETH.sol";
import { ILidoWithdrawalQueue } from "../src/interface/Lido/ILidoWithdrawalQueue.sol";
import { LidoWithdrawalQueueMock } from "../test/mocks/LidoWithdrawalQueueMock.sol";
import { UUPSUpgradeable } from "@openzeppelin-contracts-upgradeable/proxy/utils/UUPSUpgradeable.sol";
import { IWETH } from "../src/interface/Other/IWETH.sol";
import { IPufferOracleV2 } from "../src/interface/IPufferOracleV2.sol";
import { AccessManager } from "@openzeppelin/contracts/access/manager/AccessManager.sol";
import { PufferDeployment } from "../src/structs/PufferDeployment.sol";
import { BridgingDeployment } from "./DeploymentStructs.sol";
import { IPufferRevenueDepositor } from "../src/interface/IPufferRevenueDepositor.sol";
import { IPufferOracle } from "../src/interface/IPufferOracle.sol";

/**
 * @title UpgradePufETH
 * @author Puffer Finance
 * @notice Upgrades PufETH
 * @dev
 *
 *
 *         NOTE:
 *
 *         If you ran the deployment script, but did not `--broadcast` the transaction, it will still update your local chainId-deployment.json file.
 *         Other scripts will fail because addresses will be updated in deployments file, but the deployment never happened.
 *
 *         BaseScript.sol holds the private key logic, if you don't have `PK` ENV variable, it will use the default one PK from `makeAddr("pufferDeployer")`
 *
 *         PK=${deployer_pk} forge script script/UpgradePufETH.s.sol:UpgradePufETH --sig 'run(address)' "VAULTADDRESS" -vvvv --rpc-url=... --broadcast
 */
contract UpgradePufETH is BaseScript {
    /**
     * @dev Ethereum Mainnet addresses
     */
    IStrategy internal constant _EIGEN_STETH_STRATEGY = IStrategy(0x93c4b944D05dfe6df7645A86cd2206016c51564D);
    IEigenLayer internal constant _EIGEN_STRATEGY_MANAGER = IEigenLayer(0x858646372CC42E1A627fcE94aa7A7033e7CF075A);
    IDelegationManager internal constant _DELEGATION_MANAGER =
        IDelegationManager(0x39053D51B77DC0d36036Fc1fCc8Cb819df8Ef37A);
    IStETH internal constant _ST_ETH = IStETH(0xae7ab96520DE3A18E5e111B5EaAb095312D7fE84);
    IWETH internal constant _WETH = IWETH(0xC02aaA39b223FE8D0A0e5C4F27eAD9083C756Cc2);
    ILidoWithdrawalQueue internal constant _LIDO_WITHDRAWAL_QUEUE =
        ILidoWithdrawalQueue(0x889edC2eDab5f40e902b864aD4d7AdE8E412F9B1);

<<<<<<< HEAD
    function run(
        PufferDeployment memory deployment,
        BridgingDeployment memory,
        address pufferOracle,
        address revenueDepositor
    ) public broadcast {
=======
    function run(PufferDeployment memory deployment, address pufferOracle, address revenueDepositor) public broadcast {
>>>>>>> 01016568
        //@todo this is for tests only
        AccessManager(deployment.accessManager).grantRole(1, _broadcaster, 0);

        PufferVaultV2 newImplementationV2 = new PufferVaultV2(
            IStETH(deployment.stETH),
            IWETH(deployment.weth),
            ILidoWithdrawalQueue(deployment.lidoWithdrawalQueueMock),
            IPufferOracle(pufferOracle)
        );

        // It is necessary to upgrade to VaultV2 because in that upgrade we changed the underlying asset from stETH to WETH
        // Initialize VaultV2 to swap stETH for WETH as the asset
        UUPSUpgradeable(deployment.pufferVault).upgradeToAndCall(
            address(newImplementationV2), abi.encodeCall(PufferVaultV2.initialize, ())
        );

        PufferVaultV5 newImplementation = new PufferVaultV5Tests(
            IStETH(deployment.stETH),
            IWETH(deployment.weth),
            ILidoWithdrawalQueue(deployment.lidoWithdrawalQueueMock),
            IPufferOracleV2(pufferOracle),
            IPufferRevenueDepositor(revenueDepositor)
        );

        vm.label(address(newImplementation), "PufferVaultV5Implementation");

        UUPSUpgradeable(deployment.pufferVault).upgradeToAndCall(address(newImplementation), "");
    }
}<|MERGE_RESOLUTION|>--- conflicted
+++ resolved
@@ -50,16 +50,7 @@
     ILidoWithdrawalQueue internal constant _LIDO_WITHDRAWAL_QUEUE =
         ILidoWithdrawalQueue(0x889edC2eDab5f40e902b864aD4d7AdE8E412F9B1);
 
-<<<<<<< HEAD
-    function run(
-        PufferDeployment memory deployment,
-        BridgingDeployment memory,
-        address pufferOracle,
-        address revenueDepositor
-    ) public broadcast {
-=======
     function run(PufferDeployment memory deployment, address pufferOracle, address revenueDepositor) public broadcast {
->>>>>>> 01016568
         //@todo this is for tests only
         AccessManager(deployment.accessManager).grantRole(1, _broadcaster, 0);
 
