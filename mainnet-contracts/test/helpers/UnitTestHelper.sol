// SPDX-License-Identifier: GPL-3.0
pragma solidity >=0.8.0 <0.9.0;

import "forge-std/Test.sol";
import { BaseScript } from "../../script/BaseScript.s.sol";
import { GuardianModule } from "../../src/GuardianModule.sol";
import { PufferOracleV2 } from "../../src/PufferOracleV2.sol";
import { PufferProtocol } from "../../src/PufferProtocol.sol";
import { PufferModuleManager } from "../../src/PufferModuleManager.sol";
import { AVSContractsRegistry } from "../../src/AVSContractsRegistry.sol";
import { RaveEvidence } from "../../src/struct/RaveEvidence.sol";
import { IGuardianModule } from "../../src/interface/IGuardianModule.sol";
import { UpgradeableBeacon } from "@openzeppelin/contracts/proxy/beacon/UpgradeableBeacon.sol";
import { DeployEverything } from "../../script/DeployEverything.s.sol";
import { PufferProtocolDeployment, BridgingDeployment } from "../../script/DeploymentStructs.sol";
import { IEnclaveVerifier } from "../../src/interface/IEnclaveVerifier.sol";
import { Guardian1RaveEvidence, Guardian2RaveEvidence, Guardian3RaveEvidence } from "./GuardiansRaveEvidence.sol";
import { AccessManager } from "@openzeppelin/contracts/access/manager/AccessManager.sol";
import { Permit } from "../../src/structs/Permit.sol";
import { PufferDepositor } from "../../src/PufferDepositor.sol";
import { PufferVault } from "../../src/PufferVault.sol";
import { PufferVaultV2 } from "../../src/PufferVaultV2.sol";
import { PufferVaultV3 } from "../../src/PufferVaultV3.sol";
import { stETHMock } from "../mocks/stETHMock.sol";
import { IWETH } from "../../src/interface/Other/IWETH.sol";
import { ValidatorTicket } from "../../src/ValidatorTicket.sol";
import { ValidatorTicketPricer } from "../../src/ValidatorTicketPricer.sol";
import { OperationsCoordinator } from "../../src/OperationsCoordinator.sol";
import { xPufETH } from "src/l2/xPufETH.sol";
import { XERC20Lockbox } from "src/XERC20Lockbox.sol";
import { L1RewardManager } from "src/L1RewardManager.sol";
import { PufferRevenueDepositor } from "src/PufferRevenueDepositor.sol";
import { L2RewardManager } from "l2-contracts/src/L2RewardManager.sol";
import { ConnextMock } from "../mocks/ConnextMock.sol";
import {
    ROLE_ID_DAO,
    ROLE_ID_OPERATIONS_PAYMASTER,
    ROLE_ID_OPERATIONS_MULTISIG,
    ROLE_ID_LOCKBOX
} from "../../script/Roles.sol";

contract UnitTestHelper is Test, BaseScript {
    bytes32 private constant _PERMIT_TYPEHASH =
        keccak256("Permit(address owner,address spender,uint256 value,uint256 nonce,uint256 deadline)");

    struct _TestTemps {
        address owner;
        address to;
        uint256 amount;
        uint256 deadline;
        uint8 v;
        bytes32 r;
        bytes32 s;
        uint256 privateKey;
        uint256 nonce;
    }

    bytes32 public constant PUFFER_MODULE_0 = bytes32("PUFFER_MODULE_0");
    address public constant ADDRESS_ZERO = address(0);
    address public constant ADDRESS_ONE = address(1);
    address public constant ADDRESS_CHEATS = 0x7109709ECfa91a80626fF3989D68f67F5b1DD12D;

    // Addresses that are supposed to be skipped when fuzzing
    mapping(address fuzzedAddress => bool isFuzzed) internal fuzzedAddressMapping;

    // In our test setup we have 3 guardians and 3 guardian enclave keys
    uint256[] public guardiansEnclavePks;
    address public guardian1;
    uint256 public guardian1SK;
    address public guardian2;
    uint256 public guardian2SK;
    address public guardian3;
    uint256 public guardian3SK;
    address public guardian1Enclave;
    uint256 public guardian1SKEnclave;
    // PubKey is hardcoded because we are creating guardian enclaves deterministically
    bytes public guardian1EnclavePubKey =
        hex"04caf1f9cd82a1284626d405d285250fd6c4f58c469fda05d7fd4f29318aae38e7ccc6f4eaced74d3e2aa3fc0576093860d3045263c4183d694a39911ee9031c73";
    address public guardian2Enclave;
    uint256 public guardian2SKEnclave;
    bytes public guardian2EnclavePubKey =
        hex"04f050c3ce5d575600af388f41876e2962499a97bc8fcfa4a12adf7e4a486a3be9a1db0efd899c09723f83fe490e8215fd596a5f03c819e28a8b95f3cce6238613";
    address public guardian3Enclave;
    uint256 public guardian3SKEnclave;
    bytes public guardian3EnclavePubKey =
        hex"04a55b152177219971a93a64aafc2d61baeaf86526963caa260e71efa2b865527e0307d7bda85312dd6ff23bcc88f2bf228da6295239f72c31b686c48b7b69cdfd";

    PufferDepositor public pufferDepositor;
    PufferVaultV3 public pufferVault;
    stETHMock public stETH;
    IWETH public weth;

    PufferProtocol public pufferProtocol;
    UpgradeableBeacon public beacon;
    PufferModuleManager public pufferModuleManager;
    ValidatorTicket public validatorTicket;
    PufferOracleV2 public pufferOracle;

    GuardianModule public guardianModule;

    AccessManager public accessManager;
    IEnclaveVerifier public verifier;
    OperationsCoordinator public operationsCoordinator;
    AVSContractsRegistry public avsContractsRegistry;
    ValidatorTicketPricer public validatorTicketPricer;
    xPufETH public xpufETH;
    XERC20Lockbox public lockBox;
    L1RewardManager public l1RewardManager;
    L2RewardManager public l2RewardManager;
    PufferRevenueDepositor public revenueDepositor;
    ConnextMock public connext;

    address public DAO = makeAddr("DAO");
    address public PAYMASTER = makeAddr("PUFFER_PAYMASTER"); // 0xA540f91Fb840381BCCf825a16A9fbDD0a19deFB1
    address public l2RewardsManagerMock = makeAddr("l2RewardsManagerMock");
    address public timelock;

    address LIQUIDITY_PROVIDER = makeAddr("LIQUIDITY_PROVIDER");

    // We use the same values in DeployPufETH.s.sol
    address public COMMUNITY_MULTISIG = makeAddr("communityMultisig");
    address public OPERATIONS_MULTISIG = makeAddr("operationsMultisig");

    address public alice = makeAddr("alice");
    address public bob = makeAddr("bob");
    address public charlie = makeAddr("charlie");
    address public dianna = makeAddr("dianna");
    address public ema = makeAddr("ema");
    address public filip = makeAddr("filip");
    address public george = makeAddr("george");
    address public harry = makeAddr("harry");
    address public isabelle = makeAddr("isabelle");
    address public james = makeAddr("james");

<<<<<<< HEAD
=======
    address public RNO1 = makeAddr("RNO1");
    address public RNO2 = makeAddr("RNO2");
    address public RNO3 = makeAddr("RNO3");
    address public RNO4 = makeAddr("RNO4");
    address public RNO5 = makeAddr("RNO5");
    address public RNO6 = makeAddr("RNO6");
    address public RNO7 = makeAddr("RNO7");

>>>>>>> e0047f15
    modifier fuzzedAddress(address addr) virtual {
        vm.assume(fuzzedAddressMapping[addr] == false);
        _;
    }

    modifier assumeEOA(address addr) {
        assumePayable(addr);
        assumeNotPrecompile(addr);
        vm.assume(addr.code.length == 0);
        vm.assume(addr != ADDRESS_ZERO);
        vm.assume(addr != ADDRESS_ONE);
        vm.assume(addr != 0x000000000000000000636F6e736F6c652e6c6f67); // console address
        _;
    }

    function setUp() public virtual {
        _deployContractAndSetupGuardians();
        _skipDefaultFuzzAddresses();
    }

    function _skipDefaultFuzzAddresses() internal {
        fuzzedAddressMapping[ADDRESS_CHEATS] = true;
        fuzzedAddressMapping[ADDRESS_ZERO] = true;
        fuzzedAddressMapping[ADDRESS_ONE] = true;
        fuzzedAddressMapping[address(guardianModule)] = true;
        fuzzedAddressMapping[address(verifier)] = true;
        fuzzedAddressMapping[address(accessManager)] = true;
        fuzzedAddressMapping[address(beacon)] = true;
        fuzzedAddressMapping[address(pufferProtocol)] = true;
        fuzzedAddressMapping[address(validatorTicket)] = true;
    }

    function _deployContractAndSetupGuardians() public {
        // Create Guardian wallets
        (guardian1, guardian1SK) = makeAddrAndKey("guardian1");
        (guardian2, guardian2SK) = makeAddrAndKey("guardian2");
        (guardian3, guardian3SK) = makeAddrAndKey("guardian3");

        // Hardcode enclave secret keys
        guardian1SKEnclave = 81165043675487275545095207072241430673874640255053335052777448899322561824201;
        guardian1Enclave = vm.addr(guardian1SKEnclave);
        guardian2SKEnclave = 90480947395980135991870782913815514305328820213706480966227475230529794843518;
        guardian2Enclave = vm.addr(guardian2SKEnclave);
        guardian3SKEnclave = 56094429399408807348734910221877888701411489680816282162734349635927251229227;
        guardian3Enclave = vm.addr(guardian3SKEnclave);
        guardiansEnclavePks.push(guardian1SKEnclave);
        guardiansEnclavePks.push(guardian2SKEnclave);
        guardiansEnclavePks.push(guardian3SKEnclave);

        address[] memory guardians = new address[](3);
        guardians[0] = guardian1;
        guardians[1] = guardian2;
        guardians[2] = guardian3;

        // Deploy everything with one script
        PufferProtocolDeployment memory pufferDeployment;
        BridgingDeployment memory bridgingDeployment;

        (pufferDeployment, bridgingDeployment) = new DeployEverything().run(guardians, 1, PAYMASTER);

        pufferProtocol = PufferProtocol(payable(pufferDeployment.pufferProtocol));
        accessManager = AccessManager(pufferDeployment.accessManager);
        timelock = pufferDeployment.timelock;
        verifier = IEnclaveVerifier(pufferDeployment.enclaveVerifier);
        guardianModule = GuardianModule(payable(pufferDeployment.guardianModule));
        beacon = UpgradeableBeacon(pufferDeployment.beacon);
        pufferModuleManager = PufferModuleManager(payable(pufferDeployment.moduleManager));
        validatorTicket = ValidatorTicket(pufferDeployment.validatorTicket);
        pufferOracle = PufferOracleV2(pufferDeployment.pufferOracle);
        operationsCoordinator = OperationsCoordinator(payable(pufferDeployment.operationsCoordinator));
        validatorTicketPricer = ValidatorTicketPricer(pufferDeployment.validatorTicketPricer);
        avsContractsRegistry = AVSContractsRegistry(payable(pufferDeployment.aVSContractsRegistry));
        xpufETH = xPufETH(payable(bridgingDeployment.xPufETH));
        lockBox = XERC20Lockbox(payable(bridgingDeployment.xPufETHLockBox));
        l1RewardManager = L1RewardManager(payable(bridgingDeployment.l1RewardManager));
        l2RewardManager = L2RewardManager(payable(bridgingDeployment.l2RewardManager));
        connext = ConnextMock(payable(bridgingDeployment.connext));
        revenueDepositor = PufferRevenueDepositor(payable(pufferDeployment.revenueDepositor));

        // pufETH dependencies
        pufferVault = PufferVaultV3(payable(pufferDeployment.pufferVault));
        pufferDepositor = PufferDepositor(payable(pufferDeployment.pufferDepositor));
        stETH = stETHMock(payable(pufferDeployment.stETH));
        weth = IWETH(payable(pufferDeployment.weth));

        _upgradePufferVaultToMainnet();

        vm.label(address(pufferVault), "PufferVault");
        vm.label(address(pufferDepositor), "PufferDepositor");
        vm.label(address(pufferProtocol), "PufferProtocol");

        Guardian1RaveEvidence guardian1Rave = new Guardian1RaveEvidence();
        Guardian2RaveEvidence guardian2Rave = new Guardian2RaveEvidence();
        Guardian3RaveEvidence guardian3Rave = new Guardian3RaveEvidence();

        // mrenclave and mrsigner are the same for all evidences
        vm.startPrank(DAO);
        vm.expectEmit(true, true, true, true);
        emit IGuardianModule.MrEnclaveChanged(bytes32(0), guardian1Rave.mrenclave());
        emit IGuardianModule.MrSignerChanged(bytes32(0), guardian1Rave.mrsigner());
        guardianModule.setGuardianEnclaveMeasurements(guardian1Rave.mrenclave(), guardian1Rave.mrsigner());
        vm.stopPrank();

        assertEq(guardianModule.getMrenclave(), guardian1Rave.mrenclave(), "mrenclave");
        assertEq(guardianModule.getMrsigner(), guardian1Rave.mrsigner(), "mrsigner");

        // Add a valid certificate to verifier
        verifier = guardianModule.ENCLAVE_VERIFIER();
        verifier.addLeafX509(guardian1Rave.signingCert());

        require(keccak256(guardian1EnclavePubKey) == keccak256(guardian1Rave.payload()), "pubkeys don't match");

        assertEq(
            blockhash(block.number),
            hex"0000000000000000000000000000000000000000000000000000000000000000",
            "bad blockhash"
        );

        // Register enclave keys for guardians
        vm.startPrank(guardians[0]);
        vm.expectEmit(true, true, true, true);
        emit IGuardianModule.RotatedGuardianKey(guardians[0], guardian1Enclave, guardian1EnclavePubKey);
        guardianModule.rotateGuardianKey(
            0,
            guardian1EnclavePubKey,
            RaveEvidence({
                report: guardian1Rave.report(),
                signature: guardian1Rave.sig(),
                leafX509CertDigest: keccak256(guardian1Rave.signingCert())
            })
        );
        vm.stopPrank();

        vm.startPrank(guardians[1]);
        vm.expectEmit(true, true, true, true);
        emit IGuardianModule.RotatedGuardianKey(guardians[1], guardian2Enclave, guardian2EnclavePubKey);
        guardianModule.rotateGuardianKey(
            0,
            guardian2EnclavePubKey,
            RaveEvidence({
                report: guardian2Rave.report(),
                signature: guardian2Rave.sig(),
                leafX509CertDigest: keccak256(guardian2Rave.signingCert())
            })
        );
        vm.stopPrank();

        vm.startPrank(guardians[2]);
        vm.expectEmit(true, true, true, true);
        emit IGuardianModule.RotatedGuardianKey(guardians[2], guardian3Enclave, guardian3EnclavePubKey);
        guardianModule.rotateGuardianKey(
            0,
            guardian3EnclavePubKey,
            RaveEvidence({
                report: guardian3Rave.report(),
                signature: guardian3Rave.sig(),
                leafX509CertDigest: keccak256(guardian3Rave.signingCert())
            })
        );
        vm.stopPrank();

        assertEq(guardianModule.getGuardiansEnclaveAddress(guardians[0]), guardian1Enclave, "bad enclave address1");
        assertEq(guardianModule.getGuardiansEnclaveAddress(guardians[1]), guardian2Enclave, "bad enclave address2");
        assertEq(guardianModule.getGuardiansEnclaveAddress(guardians[2]), guardian3Enclave, "bad enclave address3");

        bytes[] memory pubKeys = guardianModule.getGuardiansEnclavePubkeys();
        assertEq(pubKeys[0], guardian1EnclavePubKey, "guardian1 pub key");
        assertEq(pubKeys[1], guardian2EnclavePubKey, "guardian2 pub key");
        assertEq(pubKeys[2], guardian3EnclavePubKey, "guardian3 pub key");
    }

    function _upgradePufferVaultToMainnet() internal {
        // When we run any script in the test environment `0xf39Fd6e51aad88F6F4ce6aB8827279cffFb92266` is the msg.sender
        // That means that the _deployer in scripts is that address
        // Because of that, we grant it `upgrader`, so that it can run the upgrade script successfully
        vm.startPrank(0xf39Fd6e51aad88F6F4ce6aB8827279cffFb92266);
        accessManager.grantRole(1, 0xf39Fd6e51aad88F6F4ce6aB8827279cffFb92266, 0);

        uint64 protocolRoleId = 12345;
        accessManager.grantRole(protocolRoleId, address(pufferProtocol), 0);

        bytes4[] memory selectors = new bytes4[](1);
        selectors[0] = PufferVaultV2.transferETH.selector;
        accessManager.setTargetFunctionRole(address(pufferVault), selectors, protocolRoleId);

        vm.stopPrank();

        _depositLiquidityToPufferVault();
    }

    function _depositLiquidityToPufferVault() internal {
        // DEPOSIT 1k ETH to the pool so that we have enough liquidity for provisioning
        vm.deal(LIQUIDITY_PROVIDER, 1000 ether);

        vm.startPrank(LIQUIDITY_PROVIDER);
        pufferVault.depositETH{ value: 1000 ether }(LIQUIDITY_PROVIDER);
        vm.stopPrank();
    }

    function _getGuardianEOASignatures(bytes32 digest) internal view returns (bytes[] memory) {
        (uint8 v, bytes32 r, bytes32 s) = vm.sign(guardian1SK, digest);
        bytes memory signature1 = abi.encodePacked(r, s, v); // note the order here is different from line above.

        (v, r, s) = vm.sign(guardian2SK, digest);
        bytes memory signature2 = abi.encodePacked(r, s, v); // note the order here is different from line above.

        (v, r, s) = vm.sign(guardian3SK, digest);
        bytes memory signature3 = abi.encodePacked(r, s, v); // note the order here is different from line above.

        bytes[] memory guardianSignatures = new bytes[](3);
        guardianSignatures[0] = signature1;
        guardianSignatures[1] = signature2;
        guardianSignatures[2] = signature3;

        return guardianSignatures;
    }

    function _getGuardianEnclaveSignatures(bytes32 digest) internal view returns (bytes[] memory) {
        (uint8 v, bytes32 r, bytes32 s) = vm.sign(guardian1SKEnclave, digest);
        bytes memory signature1 = abi.encodePacked(r, s, v); // note the order here is different from line above.

        (v, r, s) = vm.sign(guardian2SKEnclave, digest);
        bytes memory signature2 = abi.encodePacked(r, s, v); // note the order here is different from line above.

        (v, r, s) = vm.sign(guardian3SKEnclave, digest);
        bytes memory signature3 = abi.encodePacked(r, s, v); // note the order here is different from line above.

        bytes[] memory guardianSignatures = new bytes[](3);
        guardianSignatures[0] = signature1;
        guardianSignatures[1] = signature2;
        guardianSignatures[2] = signature3;

        return guardianSignatures;
    }

    // Modified from https://github.com/Vectorized/solady/blob/2ced0d8382fd0289932010517d66efb28b07c3ce/test/ERC20.t.sol
    function _signPermit(_TestTemps memory t, bytes32 domainSeparator) internal pure returns (Permit memory p) {
        bytes32 innerHash = keccak256(abi.encode(_PERMIT_TYPEHASH, t.owner, t.to, t.amount, t.nonce, t.deadline));
        bytes32 outerHash = keccak256(abi.encodePacked("\x19\x01", domainSeparator, innerHash));
        (t.v, t.r, t.s) = vm.sign(t.privateKey, outerHash);

        return Permit({ deadline: t.deadline, amount: t.amount, v: t.v, r: t.r, s: t.s });
    }

    function _testTemps(string memory seed, address to, uint256 amount, uint256 deadline)
        internal
        returns (_TestTemps memory t)
    {
        (t.owner, t.privateKey) = makeAddrAndKey(seed);
        t.to = to;
        t.amount = amount;
        t.deadline = deadline;
    }
}<|MERGE_RESOLUTION|>--- conflicted
+++ resolved
@@ -132,8 +132,6 @@
     address public isabelle = makeAddr("isabelle");
     address public james = makeAddr("james");
 
-<<<<<<< HEAD
-=======
     address public RNO1 = makeAddr("RNO1");
     address public RNO2 = makeAddr("RNO2");
     address public RNO3 = makeAddr("RNO3");
@@ -142,7 +140,6 @@
     address public RNO6 = makeAddr("RNO6");
     address public RNO7 = makeAddr("RNO7");
 
->>>>>>> e0047f15
     modifier fuzzedAddress(address addr) virtual {
         vm.assume(fuzzedAddressMapping[addr] == false);
         _;
