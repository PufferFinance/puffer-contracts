--- conflicted
+++ resolved
@@ -32,17 +32,8 @@
 import { PufferRevenueDepositor } from "src/PufferRevenueDepositor.sol";
 import { L2RewardManager } from "l2-contracts/src/L2RewardManager.sol";
 import { ConnextMock } from "../mocks/ConnextMock.sol";
-<<<<<<< HEAD
 import { ROLE_ID_DAO, ROLE_ID_OPERATIONS_PAYMASTER, ROLE_ID_OPERATIONS_MULTISIG } from "../../script/Roles.sol";
-=======
-import {
-    ROLE_ID_DAO,
-    ROLE_ID_OPERATIONS_PAYMASTER,
-    ROLE_ID_OPERATIONS_MULTISIG,
-    ROLE_ID_LOCKBOX
-} from "../../script/Roles.sol";
 import { GenerateSlashingELCalldata } from "../../script/AccessManagerMigrations/07_GenerateSlashingELCalldata.s.sol";
->>>>>>> 01016568
 
 contract UnitTestHelper is Test, BaseScript {
     bytes32 private constant _PERMIT_TYPEHASH =
