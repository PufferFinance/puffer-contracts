--- conflicted
+++ resolved
@@ -204,7 +204,6 @@
         revenueDepositor.callTargets(targets, data);
     }
 
-<<<<<<< HEAD
     function testRevert_constructor_zeroAddressVault() public {
         vm.expectRevert(IPufferRevenueDepositor.InvalidAddress.selector);
         new PufferRevenueDepositor(
@@ -230,7 +229,8 @@
             address(weth),
             address(0) // aeraVault
         );
-=======
+    }
+
     function testRevert_callTargets_InvalidDataLength_EmptyArrays() public {
         vm.startPrank(OPERATIONS_MULTISIG);
 
@@ -249,6 +249,5 @@
 
         vm.expectRevert(IPufferRevenueDepositor.InvalidDataLength.selector);
         revenueDepositor.callTargets(targets, data);
->>>>>>> 7f953109
     }
 }