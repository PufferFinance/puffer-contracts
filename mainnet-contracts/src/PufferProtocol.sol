--- conflicted
+++ resolved
@@ -25,10 +25,7 @@
 import { StoppedValidatorInfo } from "./struct/StoppedValidatorInfo.sol";
 import { PufferModule } from "./PufferModule.sol";
 import { NoncesUpgradeable } from "@openzeppelin/contracts-upgradeable/utils/NoncesUpgradeable.sol";
-<<<<<<< HEAD
 import { ERC20 } from "@openzeppelin/contracts/token/ERC20/ERC20.sol";
-=======
->>>>>>> c6cbc18d
 
 /**
  * @title PufferProtocol
@@ -89,7 +86,10 @@
      */
     bytes32 internal constant _PUFFER_MODULE_0 = bytes32("PUFFER_MODULE_0");
 
-    uint256 internal constant _BATCH_SIZE_GWEIS = 32 * 10 ** 9;
+    /**
+     * @dev 32 ETH in Gwei
+     */
+    uint256 internal constant _32_ETH_GWEI = 32 * 10 ** 9;
 
     /**
      * @inheritdoc IPufferProtocol
@@ -145,9 +145,7 @@
         _disableInitializers();
     }
 
-    receive() external payable {
-        require(msg.sender == address(PUFFER_VAULT), Unauthorized());
-    }
+    receive() external payable { }
 
     /**
      * @notice Initializes the contract
@@ -278,19 +276,8 @@
         uint256 totalEpochsValidated,
         bytes[] calldata vtConsumptionSignature
     ) external payable restricted {
-        // Check number of batches between 1 (32 ETH) and 64 (2048 ETH)
-        require(0 < data.numBatches && data.numBatches <= 64, InvalidNumberOfBatches());
-
-<<<<<<< HEAD
-=======
-        // Revert if the permit amounts are non zero, but the msg.value is also non zero
-        if (vtPermit.amount != 0 && pufETHPermit.amount != 0 && msg.value > 0) {
-            revert InvalidETHAmount();
-        }
-
-        ProtocolStorage storage $ = _getPufferProtocolStorage();
-
->>>>>>> c6cbc18d
+        ProtocolStorage storage $ = _getPufferProtocolStorage();
+
         _checkValidatorRegistrationInputs({ $: $, data: data, moduleName: moduleName });
 
         uint256 epochCurrentPrice = PUFFER_ORACLE.getValidatorTicketPrice();
@@ -299,9 +286,9 @@
         // At the moment thats roughly 30 days * 225 (there is rougly 225 epochs per day)
         uint256 minimumETHRequired = _VALIDATOR_BOND + (_MINIMUM_EPOCHS_VALIDATION * epochCurrentPrice);
 
+        require(msg.value >= minimumETHRequired, InvalidETHAmount());
+
         emit ValidationTimeDeposited({ node: msg.sender, ethAmount: (msg.value - _VALIDATOR_BOND) });
-
-        require(msg.value >= minimumETHRequired, InvalidETHAmount());
 
         _settleVTAccounting({
             $: $,
@@ -311,24 +298,12 @@
             deprecated_burntVTs: 0
         });
 
-<<<<<<< HEAD
+        uint256 bondAmountEth = _VALIDATOR_BOND * data.numBatches;
+
         // The bond is converted to pufETH at the current exchange rate
-        uint256 pufETHBondAmount = PUFFER_VAULT.depositETH{ value: _VALIDATOR_BOND }(address(this));
+        uint256 pufETHBondAmount = PUFFER_VAULT.depositETH{ value: bondAmountEth }(address(this));
 
         uint256 pufferModuleIndex = $.pendingValidatorIndices[moduleName];
-=======
-        uint256 bondAmountEth = VALIDATOR_BOND * data.numBatches;
-        uint256 bondAmount;
-
-        // If the pufETH permit amount is zero, that means that the user is paying the bond with ETH
-        if (pufETHPermit.amount == 0) {
-            // Mint pufETH by depositing ETH and store the bond amount
-            bondAmount = PUFFER_VAULT.depositETH{ value: bondAmountEth }(address(this));
-        } else {
-            // Calculate the pufETH amount that we need to transfer from the user
-            bondAmount = PUFFER_VAULT.convertToShares(bondAmountEth);
-            _callPermit(address(PUFFER_VAULT), pufETHPermit);
->>>>>>> c6cbc18d
 
         // No need for SafeCast
         $.validators[moduleName][pufferModuleIndex] = Validator({
@@ -336,7 +311,8 @@
             status: Status.PENDING,
             module: address($.modules[moduleName]),
             bond: uint96(pufETHBondAmount),
-            node: msg.sender
+            node: msg.sender,
+            numBatches: data.numBatches
         });
 
         // Increment indices for this module and number of validators registered
@@ -348,8 +324,16 @@
             ++$.moduleLimits[moduleName].numberOfRegisteredValidators;
         }
 
-        emit NumberOfRegisteredValidatorsChanged(moduleName, $.moduleLimits[moduleName].numberOfRegisteredValidators);
-        emit ValidatorKeyRegistered(data.blsPubKey, pufferModuleIndex, moduleName);
+        emit NumberOfRegisteredValidatorsChanged({
+            moduleName: moduleName,
+            newNumberOfRegisteredValidators: $.moduleLimits[moduleName].numberOfRegisteredValidators
+        });
+        emit ValidatorKeyRegistered({
+            pubKey: data.blsPubKey,
+            pufferModuleIndex: pufferModuleIndex,
+            moduleName: moduleName,
+            numBatches: data.numBatches
+        });
     }
 
     /**
@@ -389,33 +373,6 @@
 
         // Mark the validator as active
         $.validators[moduleName][index].status = Status.ACTIVE;
-    }
-
-    function _batchHandleWithdrawalsAccounting(
-        Withdrawals[] memory bondWithdrawals,
-        StoppedValidatorInfo[] calldata validatorInfos
-    ) internal {
-        // In this loop, we transfer back the bonds, and do the accounting that affects the exchange rate
-        for (uint256 i = 0; i < validatorInfos.length; ++i) {
-            // If the withdrawal amount is bigger than 32 ETH, we cap it to 32 ETH
-            // The excess is the rewards amount for that Node Operator
-            uint256 transferAmount =
-                validatorInfos[i].withdrawalAmount > 32 ether ? 32 ether : validatorInfos[i].withdrawalAmount;
-            //solhint-disable-next-line avoid-low-level-calls
-            (bool success,) =
-                PufferModule(payable(validatorInfos[i].module)).call(address(PUFFER_VAULT), transferAmount, "");
-            if (!success) {
-                revert Failed();
-            }
-
-            // Skip the empty transfer (validator got slashed)
-            if (bondWithdrawals[i].pufETHAmount == 0) {
-                continue;
-            }
-            // slither-disable-next-line unchecked-transfer
-            PUFFER_VAULT.transfer(bondWithdrawals[i].node, bondWithdrawals[i].pufETHAmount);
-        }
-        // slither-disable-start calls-loop
     }
 
     /**
@@ -479,18 +436,17 @@
         bytes[] memory pubkeys = new bytes[](indices.length);
 
         // validate pubkeys belong to that node and are active
-        for (uint256 i = 0; i < indices.length; i++) {
+        for (uint256 i = 0; i < indices.length; ++i) {
             require($.validators[moduleName][indices[i]].node == msg.sender, InvalidValidator());
             pubkeys[i] = $.validators[moduleName][indices[i]].pubKey;
-            uint256 gweiAmount = gweiAmounts[i];
 
             if (withdrawalType[i] == WithdrawalType.EXIT_VALIDATOR) {
-                require(gweiAmount == 0, InvalidWithdrawAmount());
+                require(gweiAmounts[i] == 0, InvalidWithdrawAmount());
             } else {
                 if (withdrawalType[i] == WithdrawalType.DOWNSIZE) {
-                    uint256 batches = gweiAmount / _BATCH_SIZE_GWEIS;
+                    uint256 batches = gweiAmounts[i] / _32_ETH_GWEI;
                     require(
-                        batches > $.validators[moduleName][indices[i]].numBatches && gweiAmount % _BATCH_SIZE_GWEIS == 0,
+                        batches > $.validators[moduleName][indices[i]].numBatches && gweiAmounts[i] % _32_ETH_GWEI == 0,
                         InvalidWithdrawAmount()
                     );
                 }
@@ -509,6 +465,34 @@
         PUFFER_MODULE_MANAGER.requestWithdrawal{ value: msg.value }(moduleName, pubkeys, gweiAmounts);
     }
 
+    function _batchHandleWithdrawalsAccounting(
+        Withdrawals[] memory bondWithdrawals,
+        StoppedValidatorInfo[] calldata validatorInfos
+    ) internal {
+        // In this loop, we transfer back the bonds, and do the accounting that affects the exchange rate
+        for (uint256 i = 0; i < validatorInfos.length; ++i) {
+            // If the withdrawal amount is bigger than 32 ETH * numBatches, we cap it to 32 ETH * numBatches
+            // The excess is the rewards amount for that Node Operator
+            uint256 transferAmount = validatorInfos[i].withdrawalAmount > (32 ether * bondWithdrawals[i].numBatches)
+                ? 32 ether * bondWithdrawals[i].numBatches
+                : validatorInfos[i].withdrawalAmount;
+            //solhint-disable-next-line avoid-low-level-calls
+            (bool success,) =
+                PufferModule(payable(validatorInfos[i].module)).call(address(PUFFER_VAULT), transferAmount, "");
+            if (!success) {
+                revert Failed();
+            }
+
+            // Skip the empty transfer (validator got slashed)
+            if (bondWithdrawals[i].pufETHAmount == 0) {
+                continue;
+            }
+            // slither-disable-next-line unchecked-transfer
+            PUFFER_VAULT.transfer(bondWithdrawals[i].node, bondWithdrawals[i].pufETHAmount);
+        }
+        // slither-disable-start calls-loop
+    }
+
     /**
      * @inheritdoc IPufferProtocol
      * @dev Restricted to Puffer Paymaster
@@ -526,6 +510,8 @@
 
         uint256 numExitedBatches;
 
+        //@todo triggers when validator exits fully or it is downsized
+
         // We MUST NOT do the burning/oracle update/transferring ETH from the PufferModule -> PufferVault
         // because it affects pufETH exchange rate
 
@@ -542,12 +528,19 @@
             // Save the Node address for the bond transfer
             bondWithdrawals[i].node = validator.node;
 
-<<<<<<< HEAD
+            // Not all validators have the number of batches populated, for the validators that are registered a while ago, we assume 1 batch
+            bondWithdrawals[i].numBatches = validator.numBatches > 0 ? validator.numBatches : 1;
+            // Do the accounting for the total number of batches exited
+            numExitedBatches += bondWithdrawals[i].numBatches;
+
             uint96 bondAmount = validator.bond;
             // Get the burnAmount for the withdrawal at the current exchange rate
-            uint256 burnAmount =
-                _getBondBurnAmount({ validatorInfo: validatorInfos[i], validatorBondAmount: bondAmount });
-            uint256 vtBurnAmount = _getVTBurnAmount($, validatorInfos[i]);
+            uint256 burnAmount = _getBondBurnAmount({
+                validatorInfo: validatorInfos[i],
+                validatorBondAmount: bondAmount,
+                numBatches: validator.numBatches
+            });
+            uint256 vtBurnAmount = _getVTBurnAmount($, validator.node, validatorInfos[i]);
 
             // We need to scope the variables to avoid stack too deep errors
             {
@@ -583,23 +576,6 @@
             delete validator.module;
             delete validator.status;
             delete validator.pubKey;
-=======
-            if (validatorInfos[i].isDownsize) {
-                uint8 numDownsizeBatches = uint8(validatorInfos[i].withdrawalAmount / 32 ether);
-                numExitedBatches += numDownsizeBatches;
-                bondWithdrawals[i].numBatches = numDownsizeBatches;
-
-                // We update the bondWithdrawals
-                bondWithdrawals[i].pufETHAmount =
-                    _downsizeValidators($, validatorInfos, validator, numDownsizeBatches, i, burnAmounts);
-            } else {
-                numExitedBatches += validator.numBatches;
-                bondWithdrawals[i].numBatches = validator.numBatches;
-
-                // We update the bondWithdrawals
-                bondWithdrawals[i].pufETHAmount = _exitValidator($, validatorInfos, validator, i, burnAmounts);
-            }
->>>>>>> c6cbc18d
         }
 
         VALIDATOR_TICKET.burn(burnAmounts.vt);
@@ -609,33 +585,7 @@
         // Deduct 32 ETH per batch from the `lockedETHAmount` on the PufferOracle
         PUFFER_ORACLE.exitValidators(numExitedBatches);
 
-<<<<<<< HEAD
         _batchHandleWithdrawalsAccounting(bondWithdrawals, validatorInfos);
-=======
-        // In this loop, we transfer back the bonds, and do the accounting that affects the exchange rate
-        for (uint256 i = 0; i < validatorInfos.length; ++i) {
-            // If the withdrawal amount is bigger than 32 ETH, we cap it to 32 ETH
-            // The excess is the rewards amount for that Node Operator
-            uint256 maxWithdrawalAmount = bondWithdrawals[i].numBatches * 32 ether;
-            uint256 transferAmount = validatorInfos[i].withdrawalAmount > maxWithdrawalAmount
-                ? maxWithdrawalAmount
-                : validatorInfos[i].withdrawalAmount;
-            //solhint-disable-next-line avoid-low-level-calls
-            (bool success,) =
-                PufferModule(payable(validatorInfos[i].module)).call(address(PUFFER_VAULT), transferAmount, "");
-            if (!success) {
-                revert Failed();
-            }
-
-            // Skip the empty transfer (validator got slashed)
-            if (bondWithdrawals[i].pufETHAmount == 0) {
-                continue;
-            }
-            // slither-disable-next-line unchecked-transfer
-            PUFFER_VAULT.transfer(bondWithdrawals[i].node, bondWithdrawals[i].pufETHAmount);
-        }
-        // slither-disable-start calls-loop
->>>>>>> c6cbc18d
     }
 
     /**
@@ -879,8 +829,6 @@
      */
     function revertIfPaused() external restricted { }
 
-<<<<<<< HEAD
-=======
     function _storeValidatorInformation(
         ProtocolStorage storage $,
         ValidatorKeyData calldata data,
@@ -902,7 +850,7 @@
             numBatches: data.numBatches
         });
 
-        $.nodeOperatorInfo[msg.sender].vtBalance += SafeCast.toUint96(vtAmount);
+        $.nodeOperatorInfo[msg.sender].deprecated_vtBalance += SafeCast.toUint96(vtAmount);
 
         // Increment indices for this module and number of validators registered
         unchecked {
@@ -914,7 +862,6 @@
         emit ValidatorKeyRegistered(data.blsPubKey, pufferModuleIndex, moduleName, data.numBatches);
     }
 
->>>>>>> c6cbc18d
     function _setValidatorLimitPerModule(bytes32 moduleName, uint128 limit) internal {
         ProtocolStorage storage $ = _getPufferProtocolStorage();
         if (limit < $.moduleLimits[moduleName].numberOfRegisteredValidators) {
@@ -958,15 +905,17 @@
         ValidatorKeyData calldata data,
         bytes32 moduleName
     ) internal view {
+        // Check number of batches between 1 (32 ETH) and 64 (2048 ETH)
+        require(0 < data.numBatches && data.numBatches < 65, InvalidNumberOfBatches());
+
         // This acts as a validation if the module is existent
         // +1 is to validate the current transaction registration
-        if (($.moduleLimits[moduleName].numberOfRegisteredValidators + 1) > $.moduleLimits[moduleName].allowedLimit) {
-            revert ValidatorLimitForModuleReached();
-        }
-
-        if (data.blsPubKey.length != _BLS_PUB_KEY_LENGTH) {
-            revert InvalidBLSPubKey();
-        }
+        require(
+            ($.moduleLimits[moduleName].numberOfRegisteredValidators + 1) <= $.moduleLimits[moduleName].allowedLimit,
+            ValidatorLimitForModuleReached()
+        );
+
+        require(data.blsPubKey.length == _BLS_PUB_KEY_LENGTH, InvalidBLSPubKey());
     }
 
     function _changeMinimumVTAmount(uint256 newMinimumVtAmount) internal {
@@ -981,7 +930,7 @@
     function _getBondBurnAmount(
         StoppedValidatorInfo calldata validatorInfo,
         uint256 validatorBondAmount,
-        uint8 numBatches
+        uint256 numBatches
     ) internal view returns (uint256 pufETHBurnAmount) {
         // Case 1:
         // The Validator was slashed, we burn the whole bond for that validator
@@ -991,8 +940,9 @@
 
         // Case 2:
         // The withdrawal amount is less than 32 ETH * numBatches, we burn the difference to cover up the loss for inactivity
-        if (validatorInfo.withdrawalAmount < 32 ether * numBatches) {
-            pufETHBurnAmount = PUFFER_VAULT.convertToSharesUp(32 ether * numBatches - validatorInfo.withdrawalAmount);
+        if (validatorInfo.withdrawalAmount < (uint256(32 ether) * numBatches)) {
+            pufETHBurnAmount =
+                PUFFER_VAULT.convertToSharesUp((uint256(32 ether) * numBatches) - validatorInfo.withdrawalAmount);
         }
 
         // Case 3:
@@ -1007,7 +957,7 @@
         bytes calldata validatorSignature
     ) internal {
         bytes memory validatorPubKey = $.validators[moduleName][index].pubKey;
-        uint8 numBatches = $.validators[moduleName][index].numBatches;
+        uint256 numBatches = $.validators[moduleName][index].numBatches;
 
         bytes memory withdrawalCredentials = getWithdrawalCredentials($.validators[moduleName][index].module);
 
@@ -1022,7 +972,7 @@
         emit SuccessfullyProvisioned(validatorPubKey, index, moduleName);
 
         // Increase lockedETH on Puffer Oracle
-        for (uint256 i = 0; i < numBatches; i++) {
+        for (uint256 i = 0; i < numBatches; ++i) {
             PUFFER_ORACLE.provisionNode();
         }
 
@@ -1031,7 +981,6 @@
         );
     }
 
-<<<<<<< HEAD
     function _useVTOrValidationTime(
         ProtocolStorage storage $,
         Validator storage validator,
@@ -1124,31 +1073,20 @@
         ERC20(weth).transfer(PUFFER_REVENUE_DISTRIBUTOR, amountToConsume);
     }
 
-    function _getVTBurnAmount(ProtocolStorage storage $, StoppedValidatorInfo calldata validatorInfo)
+    function _getVTBurnAmount(ProtocolStorage storage $, address node, StoppedValidatorInfo calldata validatorInfo)
         internal
         view
         returns (uint256)
     {
         uint256 validatedEpochs = validatorInfo.totalEpochsValidated;
-=======
-    function _getVTBurnAmount(
-        ProtocolStorage storage $,
-        address node,
-        StoppedValidatorInfo calldata validatorInfo,
-        uint8 numBatches
-    ) internal view returns (uint256) {
-        uint256 validatedEpochs = validatorInfo.endEpoch - validatorInfo.startEpoch;
->>>>>>> c6cbc18d
         // Epoch has 32 blocks, each block is 12 seconds, we upscale to 18 decimals to get the VT amount and divide by 1 day
         // The formula is validatedEpochs * 32 * 12 * 1 ether / 1 days (4444444444444444.44444444...) we round it up
-        uint256 vtBurnAmount = validatedEpochs * 4444444444444445 * numBatches;
-
-<<<<<<< HEAD
-        // Return the bigger of the two
-        return vtBurnAmount > $.minimumVtAmount ? vtBurnAmount : $.minimumVtAmount;
-=======
-        uint256 minimumVTAmount = $.minimumVtAmount * numBatches;
-        uint256 nodeVTBalance = $.nodeOperatorInfo[node].vtBalance;
+        uint256 vtBurnAmount = validatedEpochs * 4444444444444445;
+
+        uint256 minimumVTAmount = $.minimumVtAmount;
+        uint256 nodeVTBalance = $.nodeOperatorInfo[node].deprecated_vtBalance;
+
+        //@todo might be buggy
 
         // If the VT burn amount is less than the minimum VT amount that means that the node operator exited early
         // If we don't penalize it, the node operator can exit early and re-register with the same VTs.
@@ -1163,7 +1101,6 @@
         }
 
         return vtBurnAmount;
->>>>>>> c6cbc18d
     }
 
     function _callPermit(address token, Permit calldata permitData) internal {
@@ -1187,7 +1124,7 @@
         ProtocolStorage storage $,
         StoppedValidatorInfo[] calldata validatorInfos,
         Validator storage validator,
-        uint8 numDownsizeBatches,
+        uint256 numDownsizeBatches,
         uint256 i,
         BurnAmounts memory burnAmounts
     ) internal returns (uint256 exitingBond) {
@@ -1201,7 +1138,7 @@
         // However the burned part of the bond will be distributed between the bond returned and bond remaining (proportional to downsizing)
 
         // We burn the VT according to previous burn rate (before downsize)
-        uint256 vtBurnAmount = _getVTBurnAmount($, validator.node, validatorInfos[i], validator.numBatches);
+        uint256 vtBurnAmount = _getVTBurnAmount($, validator.node, validatorInfos[i]);
 
         // We update the burnAmounts
         burnAmounts.pufETH += burnAmount;
@@ -1219,16 +1156,16 @@
             moduleName: validatorInfos[i].moduleName,
             pufETHBurnAmount: burnAmount,
             vtBurnAmount: vtBurnAmount,
-            epoch: validatorInfos[i].endEpoch,
+            epoch: validatorInfos[i].totalEpochsValidated,
             numBatchesBefore: validator.numBatches,
             numBatchesAfter: validator.numBatches - numDownsizeBatches
         });
 
-        $.nodeOperatorInfo[validator.node].vtBalance -= SafeCast.toUint96(vtBurnAmount);
-        $.nodeOperatorInfo[validator.node].numBatches -= numDownsizeBatches;
+        $.nodeOperatorInfo[validator.node].deprecated_vtBalance -= SafeCast.toUint96(vtBurnAmount);
+        $.nodeOperatorInfo[validator.node].numBatches -= SafeCast.toUint8(numDownsizeBatches);
 
         validator.bond -= uint96(exitingBond);
-        validator.numBatches -= numDownsizeBatches;
+        validator.numBatches -= SafeCast.toUint8(numDownsizeBatches);
 
         return exitingBond;
     }
@@ -1247,7 +1184,7 @@
             validatorBondAmount: bondAmount,
             numBatches: validator.numBatches
         });
-        uint256 vtBurnAmount = _getVTBurnAmount($, validator.node, validatorInfos[i], validator.numBatches);
+        uint256 vtBurnAmount = _getVTBurnAmount($, validator.node, validatorInfos[i]);
 
         // Update the burnAmounts
         burnAmounts.pufETH += burnAmount;
@@ -1265,7 +1202,7 @@
         _decreaseNumberOfRegisteredValidators($, validatorInfos[i].moduleName);
         // Storage VT and the active validator count update for the Node Operator
         // nosemgrep basic-arithmetic-underflow
-        $.nodeOperatorInfo[validator.node].vtBalance -= SafeCast.toUint96(vtBurnAmount);
+        $.nodeOperatorInfo[validator.node].deprecated_vtBalance -= SafeCast.toUint96(vtBurnAmount);
         --$.nodeOperatorInfo[validator.node].activeValidatorCount;
         $.nodeOperatorInfo[validator.node].numBatches -= validator.numBatches;
 
