// SPDX-License-Identifier: GPL-3.0
pragma solidity >=0.8.0 <0.9.0;

import { AccessManagedUpgradeable } from
    "@openzeppelin/contracts-upgradeable/access/manager/AccessManagedUpgradeable.sol";
import { IXReceiver } from "@connext/interfaces/core/IXReceiver.sol";
import { IXERC20Lockbox } from "./interface/IXERC20Lockbox.sol";
import { IL1RewardManager } from "./interface/IL1RewardManager.sol";
import { PufferVaultV3 } from "./PufferVaultV3.sol";
import { IERC20 } from "@openzeppelin/contracts/token/ERC20/IERC20.sol";
import { UUPSUpgradeable } from "@openzeppelin-contracts-upgradeable/proxy/utils/UUPSUpgradeable.sol";
import { Unauthorized } from "mainnet-contracts/src/Errors.sol";
import { L1RewardManagerStorage } from "./L1RewardManagerStorage.sol";
import { IBridgeInterface } from "./interface/Connext/IBridgeInterface.sol";
import { L2RewardManagerStorage } from "l2-contracts/src/L2RewardManagerStorage.sol";

/**
 * @title L1RewardManager
 * @author Puffer Finance
 * @custom:security-contact security@puffer.fi
 */
contract L1RewardManager is
    IXReceiver,
    IL1RewardManager,
    L1RewardManagerStorage,
    AccessManagedUpgradeable,
    UUPSUpgradeable
{
    /**
     * @notice The XPUFETH token contract on Ethereum Mainnet
     */
    IERC20 public immutable XPUFETH;
    /**
     * @notice The PufferVault contract on Ethereum Mainnet
     */
    PufferVaultV3 public immutable PUFFER_VAULT;
    /**
     * @notice The XERC20Lockbox contract on Ethereum Mainnet
     */
    IXERC20Lockbox public immutable LOCKBOX;
    /**
     * @notice The Rewards Manager contract on L2
     */
    address public immutable L2_REWARDS_MANAGER;

    constructor(address XpufETH, address lockbox, address pufETH, address l2RewardsManager) {
        XPUFETH = IERC20(XpufETH);
        LOCKBOX = IXERC20Lockbox(lockbox);
        PUFFER_VAULT = PufferVaultV3(payable(pufETH));
        L2_REWARDS_MANAGER = l2RewardsManager;
        _disableInitializers();
    }

    function initialize(address accessManager) external initializer {
        __AccessManaged_init(accessManager);
    }

    /**
     * @inheritdoc IL1RewardManager
     */
    function setL2RewardClaimer(address bridge, address claimer) external payable {
        RewardManagerStorage storage $ = _getRewardManagerStorage();

        BridgeData memory bridgeData = $.bridges[bridge];

        if (bridgeData.destinationDomainId == 0) {
            revert BridgeNotAllowlisted();
        }

        // msg.value is used to pay for the relayer fee on the destination chain
        IBridgeInterface(bridge).xcall{ value: msg.value }({
            destination: bridgeData.destinationDomainId, // Domain ID of the destination chain
            to: L2_REWARDS_MANAGER, // Address of the target contract on the destination chain
<<<<<<< HEAD
            delegate: claimer, // Address that can revert or forceLocal on destination
=======
            delegate: msg.sender, // Address that can revert on destination
>>>>>>> 5217b2f0
            asset: address(0), // Address of the token contract
            amount: 0, // We don't transfer any tokens
            slippage: 0, // No slippage
            callData: abi.encode(
                BridgingParams({
                    bridgingType: BridgingType.SetClaimer,
                    data: abi.encode(SetClaimerParams({ account: msg.sender, claimer: claimer }))
                })
            ) // Encoded data to bridge to the target contract
         });

        emit L2RewardClaimerUpdated(msg.sender, claimer);
    }

    /**
     * @notice Mints pufETH, converts it to xPufETH and bridges it to the L2RewardsClaimer contract on L2 according to the provided parameters.
     * @dev Restricted access to `ROLE_ID_OPERATIONS_PAYMASTER`
     *
     * The bridge must be allowlisted in the contract and the amount must be less than the allowed mint amount.
     * The minting can be done at most once per allowed frequency.
     *
     * This action can be reverted by the L2RewardsClaimer contract on L2.
     * The l2RewradClaimer can revert this action by bridging back the assets to this contract (see xReceive).
     */
    function mintAndBridgeRewards(MintAndBridgeParams calldata params) external payable restricted {
        RewardManagerStorage storage $ = _getRewardManagerStorage();

        if (params.rewardsAmount > $.allowedRewardMintAmount) {
            revert InvalidMintAmount();
        }

        if (($.lastRewardMintTimestamp + $.allowedRewardMintFrequency) > block.timestamp) {
            revert NotAllowedMintFrequency();
        }

        BridgeData memory bridgeData = $.bridges[params.bridge];
        if (bridgeData.destinationDomainId == 0) {
            revert BridgeNotAllowlisted();
        }

        // Update the last mint timestamp
        $.lastRewardMintTimestamp = uint48(block.timestamp);

        // Mint the rewards and deposit them into the lockbox
        (uint256 ethToPufETHRate, uint256 shares) = PUFFER_VAULT.mintRewards(params.rewardsAmount);

        PUFFER_VAULT.approve(address(LOCKBOX), shares);
        LOCKBOX.deposit(shares);

        // This contract approves transfer to the bridge
        XPUFETH.approve(address(params.bridge), shares);

        MintAndBridgeData memory bridgingCalldata = MintAndBridgeData({
            rewardsAmount: params.rewardsAmount,
            ethToPufETHRate: ethToPufETHRate,
            startEpoch: params.startEpoch,
            endEpoch: params.endEpoch,
            rewardsRoot: params.rewardsRoot,
            rewardsURI: params.rewardsURI
        });

        // we use value to pay for the relayer fee on the destination chain
        IBridgeInterface(params.bridge).xcall{ value: msg.value }({
            destination: bridgeData.destinationDomainId, // Domain ID of the destination chain
            to: L2_REWARDS_MANAGER, // Address of the target contract on the destination chain
            asset: address(XPUFETH), // We are bridging xPufETH
            delegate: msg.sender, // Address that can revert or forceLocal on destination
            amount: shares, // Amount of xPufETH to bridge
            slippage: 0, // No slippage
            callData: abi.encode(
                BridgingParams({ bridgingType: BridgingType.MintAndBridge, data: abi.encode(bridgingCalldata) })
            ) // Encoded data to send
         });

        emit MintedAndBridgedRewards({
            rewardsAmount: params.rewardsAmount,
            startEpoch: params.startEpoch,
            endEpoch: params.endEpoch,
            rewardsRoot: params.rewardsRoot,
            ethToPufETHRate: ethToPufETHRate,
            rewardsURI: params.rewardsURI
        });
    }

    /**
     * @notice This contract receives XPufETH from the L2RewardManager via the bridge, unwraps it to pufETH and then burns the pufETH, reverting the original mintAndBridge call
     * @dev Restricted access to `ROLE_ID_BRIDGE`
     */
    function xReceive(bytes32, uint256, address, address originSender, uint32 originDomainId, bytes memory callData)
        external
        override(IXReceiver)
        restricted
        returns (bytes memory)
    {
        // The call must originate from the L2_REWARDS_MANAGER
        if (originSender != address(L2_REWARDS_MANAGER)) {
            revert Unauthorized();
        }

        RewardManagerStorage storage $ = _getRewardManagerStorage();

        if ($.bridges[msg.sender].destinationDomainId != originDomainId) {
            revert Unauthorized();
        }

        // We decode the data to get the amount of shares(pufETH) and the ETH amount.
        L2RewardManagerStorage.EpochRecord memory epochRecord =
            abi.decode(callData, (L2RewardManagerStorage.EpochRecord));

        XPUFETH.approve(address(LOCKBOX), epochRecord.pufETHAmount);
        // get the pufETH
        LOCKBOX.withdraw(epochRecord.pufETHAmount);

        // The PufferVault will burn the pufETH from this contract and subtract the ETH amount from the ethRewardsAmount
        PUFFER_VAULT.revertMintRewards({ pufETHAmount: epochRecord.pufETHAmount, ethAmount: epochRecord.ethAmount });

        emit RevertedRewards({
            rewardsAmount: epochRecord.ethAmount,
            startEpoch: epochRecord.startEpoch,
            endEpoch: epochRecord.endEpoch,
            rewardsRoot: epochRecord.rewardRoot
        });

        return "";
    }

    /**
     * @notice Updates the bridge data.
     * @param bridge The address of the bridge.
     * @param bridgeData The updated bridge data.
     * @dev Restricted access to `ROLE_ID_DAO`
     */
    function updateBridgeData(address bridge, BridgeData memory bridgeData) external restricted {
        RewardManagerStorage storage $ = _getRewardManagerStorage();
        if (bridge == address(0)) {
            revert InvalidAddress();
        }

        $.bridges[bridge].destinationDomainId = bridgeData.destinationDomainId;
        emit BridgeDataUpdated(bridge, bridgeData);
    }

    /**
     * @notice Sets the allowed reward mint amount.
     * @param newAmount The new allowed reward mint amount.
     * @dev Restricted access to `ROLE_ID_DAO`
     */
    function setAllowedRewardMintAmount(uint104 newAmount) external restricted {
        RewardManagerStorage storage $ = _getRewardManagerStorage();

        emit AllowedRewardMintAmountUpdated($.allowedRewardMintAmount, newAmount);

        $.allowedRewardMintAmount = newAmount;
    }

    /**
     * @notice Sets the allowed reward mint frequency.
     * @param newFrequency The new allowed reward mint frequency.
     * @dev Restricted access to `ROLE_ID_DAO`
     */
    function setAllowedRewardMintFrequency(uint104 newFrequency) external restricted {
        if (newFrequency < 6 hours) {
            revert InvalidMintFrequency();
        }
        RewardManagerStorage storage $ = _getRewardManagerStorage();

        emit AllowedRewardMintFrequencyUpdated($.allowedRewardMintFrequency, newFrequency);

        $.allowedRewardMintFrequency = newFrequency;
    }

    /**
     * @notice Returns the bridge data for a given bridge.
     * @param bridge The address of the bridge.
     * @return The bridge data.
     */
    function getBridge(address bridge) external view returns (BridgeData memory) {
        RewardManagerStorage storage $ = _getRewardManagerStorage();

        return $.bridges[bridge];
    }

    function _authorizeUpgrade(address newImplementation) internal virtual override restricted { }
}<|MERGE_RESOLUTION|>--- conflicted
+++ resolved
@@ -71,11 +71,7 @@
         IBridgeInterface(bridge).xcall{ value: msg.value }({
             destination: bridgeData.destinationDomainId, // Domain ID of the destination chain
             to: L2_REWARDS_MANAGER, // Address of the target contract on the destination chain
-<<<<<<< HEAD
-            delegate: claimer, // Address that can revert or forceLocal on destination
-=======
-            delegate: msg.sender, // Address that can revert on destination
->>>>>>> 5217b2f0
+            delegate: claimer, // Address that can revert on destination
             asset: address(0), // Address of the token contract
             amount: 0, // We don't transfer any tokens
             slippage: 0, // No slippage
