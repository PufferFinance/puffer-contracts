// SPDX-License-Identifier: GPL-3.0
pragma solidity >=0.8.0 <0.9.0;

import { AccessManagedUpgradeable } from
    "@openzeppelin/contracts-upgradeable/access/manager/AccessManagedUpgradeable.sol";
import { IXReceiver } from "@connext/interfaces/core/IXReceiver.sol";
import { IXERC20Lockbox } from "./interface/IXERC20Lockbox.sol";
import { IL1RewardManager } from "./interface/IL1RewardManager.sol";
import { PufferVaultV3 } from "./PufferVaultV3.sol";
import { IERC20 } from "@openzeppelin/contracts/token/ERC20/IERC20.sol";
import { UUPSUpgradeable } from "@openzeppelin-contracts-upgradeable/proxy/utils/UUPSUpgradeable.sol";
import { Unauthorized } from "mainnet-contracts/src/Errors.sol";
import { L1RewardManagerStorage } from "./L1RewardManagerStorage.sol";
import { IBridgeInterface } from "./interface/Connext/IBridgeInterface.sol";
import { L2RewardManagerStorage } from "l2-contracts/src/L2RewardManagerStorage.sol";

/**
 * @title L1RewardManager
 * @author Puffer Finance
 * @custom:security-contact security@puffer.fi
 */
contract L1RewardManager is
    IXReceiver,
    IL1RewardManager,
    L1RewardManagerStorage,
    AccessManagedUpgradeable,
    UUPSUpgradeable
{
    /**
     * @notice The XPUFETH token contract on Ethereum Mainnet
     * @custom:oz-upgrades-unsafe-allow state-variable-immutable
     */
    IERC20 public immutable XPUFETH;
    /**
     * @notice The PufferVault contract on Ethereum Mainnet
     * @custom:oz-upgrades-unsafe-allow state-variable-immutable
     */
    PufferVaultV3 public immutable PUFFER_VAULT;
    /**
     * @notice The XERC20Lockbox contract on Ethereum Mainnet
     * @custom:oz-upgrades-unsafe-allow state-variable-immutable
     */
    IXERC20Lockbox public immutable LOCKBOX;
    /**
     * @notice The Rewards Manager contract on L2
     * @custom:oz-upgrades-unsafe-allow state-variable-immutable
     */
    address public immutable L2_REWARDS_MANAGER;

    /**
     * @custom:oz-upgrades-unsafe-allow constructor
     */
    constructor(address XpufETH, address lockbox, address pufETH, address l2RewardsManager) {
        XPUFETH = IERC20(XpufETH);
        LOCKBOX = IXERC20Lockbox(lockbox);
        PUFFER_VAULT = PufferVaultV3(payable(pufETH));
        L2_REWARDS_MANAGER = l2RewardsManager;
        _disableInitializers();
    }

    function initialize(address accessManager) external initializer {
        __AccessManaged_init(accessManager);
<<<<<<< HEAD
        _setAllowedRewardMintFrequency(10 hours);
=======
        _setAllowedRewardMintFrequency(20 hours);
>>>>>>> 238822ed
    }

    /**
     * @inheritdoc IL1RewardManager
     */
    function setL2RewardClaimer(address bridge, address claimer) external payable {
        RewardManagerStorage storage $ = _getRewardManagerStorage();

        BridgeData memory bridgeData = $.bridges[bridge];

        if (bridgeData.destinationDomainId == 0) {
            revert BridgeNotAllowlisted();
        }

        // msg.value is used to pay for the relayer fee on the destination chain
        IBridgeInterface(bridge).xcall{ value: msg.value }({
            destination: bridgeData.destinationDomainId, // Domain ID of the destination chain
            to: L2_REWARDS_MANAGER, // Address of the target contract on the destination chain
            delegate: claimer, // Address that can revert on destination
            asset: address(0), // Address of the token contract
            amount: 0, // We don't transfer any tokens
            slippage: 0, // No slippage
            callData: abi.encode(
                BridgingParams({
                    bridgingType: BridgingType.SetClaimer,
                    data: abi.encode(SetClaimerParams({ account: msg.sender, claimer: claimer }))
                })
            ) // Encoded data to bridge to the target contract
         });

        emit L2RewardClaimerUpdated(msg.sender, claimer);
    }

    /**
     * @notice Mints pufETH, converts it to xPufETH and bridges it to the L2RewardsClaimer contract on L2 according to the provided parameters.
     * @dev Restricted access to `ROLE_ID_OPERATIONS_PAYMASTER`
     *
     * The bridge must be allowlisted in the contract and the amount must be less than the allowed mint amount.
     * The minting can be done at most once per allowed frequency.
     *
     * This action can be reverted by the L2RewardsClaimer contract on L2.
     * The l2RewradClaimer can revert this action by bridging back the assets to this contract (see xReceive).
     */
    function mintAndBridgeRewards(MintAndBridgeParams calldata params) external payable restricted {
        RewardManagerStorage storage $ = _getRewardManagerStorage();

        if (params.rewardsAmount > $.allowedRewardMintAmount) {
            revert InvalidMintAmount();
        }

        if (($.lastRewardMintTimestamp + $.allowedRewardMintFrequency) > block.timestamp) {
            revert NotAllowedMintFrequency();
        }

        BridgeData memory bridgeData = $.bridges[params.bridge];
        if (bridgeData.destinationDomainId == 0) {
            revert BridgeNotAllowlisted();
        }

        // Update the last mint timestamp
        $.lastRewardMintTimestamp = uint48(block.timestamp);

        // Mint the rewards and deposit them into the lockbox
        (uint256 ethToPufETHRate, uint256 shares) = PUFFER_VAULT.mintRewards(params.rewardsAmount);

        PUFFER_VAULT.approve(address(LOCKBOX), shares);
        LOCKBOX.deposit(shares);

        // This contract approves transfer to the bridge
        XPUFETH.approve(address(params.bridge), shares);

        MintAndBridgeData memory bridgingCalldata = MintAndBridgeData({
            rewardsAmount: params.rewardsAmount,
            ethToPufETHRate: ethToPufETHRate,
            startEpoch: params.startEpoch,
            endEpoch: params.endEpoch,
            rewardsRoot: params.rewardsRoot,
            rewardsURI: params.rewardsURI
        });

        // we use value to pay for the relayer fee on the destination chain
        IBridgeInterface(params.bridge).xcall{ value: msg.value }({
            destination: bridgeData.destinationDomainId, // Domain ID of the destination chain
            to: L2_REWARDS_MANAGER, // Address of the target contract on the destination chain
            asset: address(XPUFETH), // We are bridging xPufETH
            delegate: msg.sender, // Address that can revert or forceLocal on destination
            amount: shares, // Amount of xPufETH to bridge
            slippage: 0, // No slippage
            callData: abi.encode(
                BridgingParams({ bridgingType: BridgingType.MintAndBridge, data: abi.encode(bridgingCalldata) })
            ) // Encoded data to send
         });

        emit MintedAndBridgedRewards({
            rewardsAmount: params.rewardsAmount,
            startEpoch: params.startEpoch,
            endEpoch: params.endEpoch,
            rewardsRoot: params.rewardsRoot,
            ethToPufETHRate: ethToPufETHRate,
            rewardsURI: params.rewardsURI
        });
    }

    /**
     * @notice This contract receives XPufETH from the L2RewardManager via the bridge, unwraps it to pufETH and then burns the pufETH, reverting the original mintAndBridge call
     * @dev Restricted access to `ROLE_ID_BRIDGE`
     */
    function xReceive(bytes32, uint256, address, address originSender, uint32 originDomainId, bytes memory callData)
        external
        override(IXReceiver)
        restricted
        returns (bytes memory)
    {
        // The call must originate from the L2_REWARDS_MANAGER
        if (originSender != address(L2_REWARDS_MANAGER)) {
            revert Unauthorized();
        }

        RewardManagerStorage storage $ = _getRewardManagerStorage();

        if ($.bridges[msg.sender].destinationDomainId != originDomainId) {
            revert Unauthorized();
        }

        // We decode the data to get the amount of shares(pufETH) and the ETH amount.
        L2RewardManagerStorage.EpochRecord memory epochRecord =
            abi.decode(callData, (L2RewardManagerStorage.EpochRecord));

        XPUFETH.approve(address(LOCKBOX), epochRecord.pufETHAmount);
        // get the pufETH
        LOCKBOX.withdraw(epochRecord.pufETHAmount);

        // The PufferVault will burn the pufETH from this contract and subtract the ETH amount from the ethRewardsAmount
        PUFFER_VAULT.revertMintRewards({ pufETHAmount: epochRecord.pufETHAmount, ethAmount: epochRecord.ethAmount });

        emit RevertedRewards({
            rewardsAmount: epochRecord.ethAmount,
            startEpoch: epochRecord.startEpoch,
            endEpoch: epochRecord.endEpoch,
            rewardsRoot: epochRecord.rewardRoot
        });

        return "";
    }

    /**
     * @notice Updates the bridge data.
     * @param bridge The address of the bridge.
     * @param bridgeData The updated bridge data.
     * @dev Restricted access to `ROLE_ID_DAO`
     */
    function updateBridgeData(address bridge, BridgeData memory bridgeData) external restricted {
        RewardManagerStorage storage $ = _getRewardManagerStorage();
        if (bridge == address(0)) {
            revert InvalidAddress();
        }

        $.bridges[bridge].destinationDomainId = bridgeData.destinationDomainId;
        emit BridgeDataUpdated(bridge, bridgeData);
    }

    /**
     * @notice Sets the allowed reward mint amount.
     * @param newAmount The new allowed reward mint amount.
     * @dev Restricted access to `ROLE_ID_DAO`
     */
    function setAllowedRewardMintAmount(uint104 newAmount) external restricted {
        RewardManagerStorage storage $ = _getRewardManagerStorage();

        emit AllowedRewardMintAmountUpdated($.allowedRewardMintAmount, newAmount);

        $.allowedRewardMintAmount = newAmount;
    }

    /**
     * @notice Sets the allowed reward mint frequency.
     * @param newFrequency The new allowed reward mint frequency.
     * @dev Restricted access to `ROLE_ID_DAO`
     */
    function setAllowedRewardMintFrequency(uint104 newFrequency) external restricted {
        _setAllowedRewardMintFrequency(newFrequency);
    }

    /**
     * @notice Returns the bridge data for a given bridge.
     * @param bridge The address of the bridge.
     * @return The bridge data.
     */
    function getBridge(address bridge) external view returns (BridgeData memory) {
        RewardManagerStorage storage $ = _getRewardManagerStorage();

        return $.bridges[bridge];
    }

    function _setAllowedRewardMintFrequency(uint104 newFrequency) internal {
<<<<<<< HEAD
        if (newFrequency < 10 hours) {
=======
        if (newFrequency < 20 hours) {
>>>>>>> 238822ed
            revert InvalidMintFrequency();
        }
        RewardManagerStorage storage $ = _getRewardManagerStorage();

        emit AllowedRewardMintFrequencyUpdated($.allowedRewardMintFrequency, newFrequency);

        $.allowedRewardMintFrequency = newFrequency;
    }

    function _authorizeUpgrade(address newImplementation) internal virtual override restricted { }
}<|MERGE_RESOLUTION|>--- conflicted
+++ resolved
@@ -60,11 +60,7 @@
 
     function initialize(address accessManager) external initializer {
         __AccessManaged_init(accessManager);
-<<<<<<< HEAD
-        _setAllowedRewardMintFrequency(10 hours);
-=======
         _setAllowedRewardMintFrequency(20 hours);
->>>>>>> 238822ed
     }
 
     /**
@@ -260,11 +256,7 @@
     }
 
     function _setAllowedRewardMintFrequency(uint104 newFrequency) internal {
-<<<<<<< HEAD
-        if (newFrequency < 10 hours) {
-=======
         if (newFrequency < 20 hours) {
->>>>>>> 238822ed
             revert InvalidMintFrequency();
         }
         RewardManagerStorage storage $ = _getRewardManagerStorage();
