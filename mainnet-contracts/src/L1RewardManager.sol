// SPDX-License-Identifier: GPL-3.0
pragma solidity >=0.8.0 <0.9.0;

import { AccessManagedUpgradeable } from
    "@openzeppelin/contracts-upgradeable/access/manager/AccessManagedUpgradeable.sol";
import { IXReceiver } from "@connext/interfaces/core/IXReceiver.sol";
import { IXERC20Lockbox } from "./interface/IXERC20Lockbox.sol";
import { IL1RewardManager } from "./interface/IL1RewardManager.sol";
import { PufferVaultV3 } from "./PufferVaultV3.sol";
import { IERC20 } from "@openzeppelin/contracts/token/ERC20/IERC20.sol";
import { UUPSUpgradeable } from "@openzeppelin-contracts-upgradeable/proxy/utils/UUPSUpgradeable.sol";
import { Unauthorized } from "mainnet-contracts/src/Errors.sol";
import { L1RewardManagerStorage } from "./L1RewardManagerStorage.sol";
import { IBridgeInterface } from "./interface/Connext/IBridgeInterface.sol";
import { L2RewardManagerStorage } from "l2-contracts/src/L2RewardManagerStorage.sol";

/**
 * @title L1RewardManager
 * @author Puffer Finance
 * @custom:security-contact security@puffer.fi
 */
contract L1RewardManager is
    IXReceiver,
    IL1RewardManager,
    L1RewardManagerStorage,
    AccessManagedUpgradeable,
    UUPSUpgradeable
{
    /**
     * @notice The XPUFETH token contract on Ethereum Mainnet
     * @custom:oz-upgrades-unsafe-allow state-variable-immutable
     */
    IERC20 public immutable XPUFETH;
    /**
     * @notice The PufferVault contract on Ethereum Mainnet
     * @custom:oz-upgrades-unsafe-allow state-variable-immutable
     */
    PufferVaultV3 public immutable PUFFER_VAULT;
    /**
     * @notice The XERC20Lockbox contract on Ethereum Mainnet
     * @custom:oz-upgrades-unsafe-allow state-variable-immutable
     */
    IXERC20Lockbox public immutable LOCKBOX;
    /**
     * @notice The Rewards Manager contract on L2
     * @custom:oz-upgrades-unsafe-allow state-variable-immutable
     */
    address public immutable L2_REWARDS_MANAGER;

<<<<<<< HEAD
    constructor(address xPufETH, address lockbox, address pufETH, address l2RewardsManager) {
        XPUFETH = IERC20(xPufETH);
=======
    /**
     * @custom:oz-upgrades-unsafe-allow constructor
     */
    constructor(address XpufETH, address lockbox, address pufETH, address l2RewardsManager) {
        XPUFETH = IERC20(XpufETH);
>>>>>>> 3e2db5fb
        LOCKBOX = IXERC20Lockbox(lockbox);
        PUFFER_VAULT = PufferVaultV3(payable(pufETH));
        L2_REWARDS_MANAGER = l2RewardsManager;
        _disableInitializers();
    }

    function initialize(address accessManager) external initializer {
        __AccessManaged_init(accessManager);
        _setAllowedRewardMintFrequency(20 hours);
    }

    /**
     * @inheritdoc IL1RewardManager
     */
    function setL2RewardClaimer(address bridge, address claimer) external payable {
        RewardManagerStorage storage $ = _getRewardManagerStorage();

        BridgeData memory bridgeData = $.bridges[bridge];

        if (bridgeData.destinationDomainId == 0) {
            revert BridgeNotAllowlisted();
        }

        // msg.value is used to pay for the relayer fee on the destination chain
        IBridgeInterface(bridge).xcall{ value: msg.value }({
            destination: bridgeData.destinationDomainId, // Domain ID of the destination chain
            to: L2_REWARDS_MANAGER, // Address of the target contract on the destination chain
            delegate: claimer, // Address that can revert on destination
            asset: address(0), // Address of the token contract
            amount: 0, // We don't transfer any tokens
            slippage: 0, // No slippage
            callData: abi.encode(
                BridgingParams({
                    bridgingType: BridgingType.SetClaimer,
                    data: abi.encode(SetClaimerParams({ account: msg.sender, claimer: claimer }))
                })
            ) // Encoded data to bridge to the target contract
         });

        emit L2RewardClaimerUpdated(msg.sender, claimer);
    }

    /**
     * @notice Mints pufETH, converts it to xPufETH and bridges it to the L2RewardsClaimer contract on L2 according to the provided parameters.
     * @dev Restricted access to `ROLE_ID_OPERATIONS_PAYMASTER`
     *
     * The bridge must be allowlisted in the contract and the amount must be less than the allowed mint amount.
     * The minting can be done at most once per allowed frequency.
     *
     * This action can be reverted by the L2RewardsClaimer contract on L2.
     * The l2RewradClaimer can revert this action by bridging back the assets to this contract (see xReceive).
     */
    function mintAndBridgeRewards(MintAndBridgeParams calldata params) external payable restricted {
        RewardManagerStorage storage $ = _getRewardManagerStorage();

        if (params.rewardsAmount > $.allowedRewardMintAmount) {
            revert InvalidMintAmount();
        }

        if (($.lastRewardMintTimestamp + $.allowedRewardMintFrequency) > block.timestamp) {
            revert NotAllowedMintFrequency();
        }

        BridgeData memory bridgeData = $.bridges[params.bridge];
        if (bridgeData.destinationDomainId == 0) {
            revert BridgeNotAllowlisted();
        }

        // Update the last mint timestamp
        $.lastRewardMintTimestamp = uint48(block.timestamp);

        // Mint the rewards and deposit them into the lockbox
        (uint256 ethToPufETHRate, uint256 shares) = PUFFER_VAULT.mintRewards(params.rewardsAmount);

        PUFFER_VAULT.approve(address(LOCKBOX), shares);
        LOCKBOX.deposit(shares);

        // This contract approves transfer to the bridge
        XPUFETH.approve(address(params.bridge), shares);

        MintAndBridgeData memory bridgingCalldata = MintAndBridgeData({
            rewardsAmount: params.rewardsAmount,
            ethToPufETHRate: ethToPufETHRate,
            startEpoch: params.startEpoch,
            endEpoch: params.endEpoch,
            rewardsRoot: params.rewardsRoot,
            rewardsURI: params.rewardsURI
        });

        // we use value to pay for the relayer fee on the destination chain
        IBridgeInterface(params.bridge).xcall{ value: msg.value }({
            destination: bridgeData.destinationDomainId, // Domain ID of the destination chain
            to: L2_REWARDS_MANAGER, // Address of the target contract on the destination chain
            asset: address(XPUFETH), // We are bridging xPufETH
            delegate: msg.sender, // Address that can revert or forceLocal on destination
            amount: shares, // Amount of xPufETH to bridge
            slippage: 0, // No slippage
            callData: abi.encode(
                BridgingParams({ bridgingType: BridgingType.MintAndBridge, data: abi.encode(bridgingCalldata) })
            ) // Encoded data to send
         });

        emit MintedAndBridgedRewards({
            rewardsAmount: params.rewardsAmount,
            startEpoch: params.startEpoch,
            endEpoch: params.endEpoch,
            rewardsRoot: params.rewardsRoot,
            ethToPufETHRate: ethToPufETHRate,
            rewardsURI: params.rewardsURI
        });
    }

    /**
     * @notice This contract receives XPufETH from the L2RewardManager via the bridge, unwraps it to pufETH and then burns the pufETH, reverting the original mintAndBridge call
     * @dev Restricted access to `ROLE_ID_BRIDGE`
     */
    function xReceive(bytes32, uint256, address, address originSender, uint32 originDomainId, bytes calldata callData)
        external
        override(IXReceiver)
        restricted
        returns (bytes memory)
    {
        // The call must originate from the L2_REWARDS_MANAGER
        if (originSender != address(L2_REWARDS_MANAGER)) {
            revert Unauthorized();
        }

        RewardManagerStorage storage $ = _getRewardManagerStorage();

        if ($.bridges[msg.sender].destinationDomainId != originDomainId) {
            revert Unauthorized();
        }

        // We decode the data to get the amount of shares(pufETH) and the ETH amount.
        L2RewardManagerStorage.EpochRecord memory epochRecord =
            abi.decode(callData, (L2RewardManagerStorage.EpochRecord));

        XPUFETH.approve(address(LOCKBOX), epochRecord.pufETHAmount);
        // get the pufETH
        LOCKBOX.withdraw(epochRecord.pufETHAmount);

        // The PufferVault will burn the pufETH from this contract and subtract the ETH amount from the ethRewardsAmount
        PUFFER_VAULT.revertMintRewards({ pufETHAmount: epochRecord.pufETHAmount, ethAmount: epochRecord.ethAmount });

        emit RevertedRewards({
            rewardsAmount: epochRecord.ethAmount,
            startEpoch: epochRecord.startEpoch,
            endEpoch: epochRecord.endEpoch,
            rewardsRoot: epochRecord.rewardRoot
        });

        return "";
    }

    /**
     * @notice Updates the bridge data.
     * @param bridge The address of the bridge.
     * @param bridgeData The updated bridge data.
     * @dev Restricted access to `ROLE_ID_DAO`
     */
    function updateBridgeData(address bridge, BridgeData calldata bridgeData) external restricted {
        RewardManagerStorage storage $ = _getRewardManagerStorage();
        if (bridge == address(0)) {
            revert InvalidAddress();
        }

        $.bridges[bridge].destinationDomainId = bridgeData.destinationDomainId;
        emit BridgeDataUpdated(bridge, bridgeData);
    }

    /**
     * @notice Sets the allowed reward mint amount.
     * @param newAmount The new allowed reward mint amount.
     * @dev Restricted access to `ROLE_ID_DAO`
     */
    function setAllowedRewardMintAmount(uint104 newAmount) external restricted {
        RewardManagerStorage storage $ = _getRewardManagerStorage();

        emit AllowedRewardMintAmountUpdated($.allowedRewardMintAmount, newAmount);

        $.allowedRewardMintAmount = newAmount;
    }

    /**
     * @notice Sets the allowed reward mint frequency.
     * @param newFrequency The new allowed reward mint frequency.
     * @dev Restricted access to `ROLE_ID_DAO`
     */
    function setAllowedRewardMintFrequency(uint104 newFrequency) external restricted {
        _setAllowedRewardMintFrequency(newFrequency);
    }

    /**
     * @notice Returns the bridge data for a given bridge.
     * @param bridge The address of the bridge.
     * @return The bridge data.
     */
    function getBridge(address bridge) external view returns (BridgeData memory) {
        RewardManagerStorage storage $ = _getRewardManagerStorage();

        return $.bridges[bridge];
    }

    function _setAllowedRewardMintFrequency(uint104 newFrequency) internal {
        if (newFrequency < 20 hours) {
            revert InvalidMintFrequency();
        }
        RewardManagerStorage storage $ = _getRewardManagerStorage();

        emit AllowedRewardMintFrequencyUpdated($.allowedRewardMintFrequency, newFrequency);

        $.allowedRewardMintFrequency = newFrequency;
    }

    function _authorizeUpgrade(address newImplementation) internal virtual override restricted { }
}<|MERGE_RESOLUTION|>--- conflicted
+++ resolved
@@ -47,16 +47,11 @@
      */
     address public immutable L2_REWARDS_MANAGER;
 
-<<<<<<< HEAD
+    /**
+     * @custom:oz-upgrades-unsafe-allow constructor
+     */
     constructor(address xPufETH, address lockbox, address pufETH, address l2RewardsManager) {
         XPUFETH = IERC20(xPufETH);
-=======
-    /**
-     * @custom:oz-upgrades-unsafe-allow constructor
-     */
-    constructor(address XpufETH, address lockbox, address pufETH, address l2RewardsManager) {
-        XPUFETH = IERC20(XpufETH);
->>>>>>> 3e2db5fb
         LOCKBOX = IXERC20Lockbox(lockbox);
         PUFFER_VAULT = PufferVaultV3(payable(pufETH));
         L2_REWARDS_MANAGER = l2RewardsManager;
