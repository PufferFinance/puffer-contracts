// SPDX-License-Identifier: GPL-3.0
pragma solidity >=0.8.0 <0.9.0;

import { AccessManagedUpgradeable } from
    "@openzeppelin/contracts-upgradeable/access/manager/AccessManagedUpgradeable.sol";
import { IDelegationManager } from "eigenlayer/interfaces/IDelegationManager.sol";
import { IEigenPodManager } from "eigenlayer/interfaces/IEigenPodManager.sol";
import { ISignatureUtils } from "eigenlayer/interfaces/ISignatureUtils.sol";
import { IStrategy } from "eigenlayer/interfaces/IStrategy.sol";
import { BeaconChainProofs } from "eigenlayer/libraries/BeaconChainProofs.sol";
import { IPufferProtocol } from "./interface/IPufferProtocol.sol";
import { IEigenPod } from "eigenlayer/interfaces/IEigenPod.sol";
import { IPufferModuleManager } from "./interface/IPufferModuleManager.sol";
import { IPufferModule } from "./interface/IPufferModule.sol";
import { Unauthorized } from "./Errors.sol";
import { Initializable } from "@openzeppelin/contracts-upgradeable/proxy/utils/Initializable.sol";
import { Address } from "@openzeppelin/contracts/utils/Address.sol";
import { IERC20 } from "@openzeppelin/contracts/token/ERC20/IERC20.sol";
import { ModuleStorage } from "./struct/ModuleStorage.sol";
import { IRewardsCoordinator } from "./interface/EigenLayer/IRewardsCoordinator.sol";

/**
 * @title PufferModule
 * @author Puffer Finance
 * @notice PufferModule
 * @custom:security-contact security@puffer.fi
 */
contract PufferModule is IPufferModule, Initializable, AccessManagedUpgradeable {
    using Address for address;
    using Address for address payable;

    /**
     * @dev Represents the Beacon Chain strategy in EigenLayer
     */
    address internal constant _BEACON_CHAIN_STRATEGY = 0xbeaC0eeEeeeeEEeEeEEEEeeEEeEeeeEeeEEBEaC0;

    /**
     * @dev Upgradeable contract from EigenLayer
     */
    IEigenPodManager public immutable EIGEN_POD_MANAGER;

    /**
     * @dev Upgradeable contract from EigenLayer
     */
<<<<<<< HEAD
=======
    IRewardsCoordinator public immutable EIGEN_REWARDS_COORDINATOR;

    /**
     * @dev Upgradeable contract from EigenLayer
     */
    IDelayedWithdrawalRouter public immutable EIGEN_WITHDRAWAL_ROUTER;

    /**
     * @dev Upgradeable contract from EigenLayer
     */
>>>>>>> 6909cf63
    IDelegationManager public immutable EIGEN_DELEGATION_MANAGER;

    /**
     * @dev Upgradeable PufferProtocol
     */
    IPufferProtocol public immutable PUFFER_PROTOCOL;

    /**
     * @dev Upgradeable Puffer Module Manager
     */
    IPufferModuleManager public immutable PUFFER_MODULE_MANAGER;

    // keccak256(abi.encode(uint256(keccak256("PufferModule.storage")) - 1)) & ~bytes32(uint256(0xff))
    bytes32 private constant _PUFFER_MODULE_BASE_STORAGE =
        0x501caad7d5b9c1542c99d193b659cbf5c57571609bcfc93d65f1e159821d6200;

    constructor(
        IPufferProtocol protocol,
        address eigenPodManager,
        IDelegationManager delegationManager,
        IPufferModuleManager moduleManager,
        IRewardsCoordinator rewardsCoordinator
    ) payable {
        EIGEN_POD_MANAGER = IEigenPodManager(eigenPodManager);
        EIGEN_DELEGATION_MANAGER = delegationManager;
        PUFFER_PROTOCOL = protocol;
        PUFFER_MODULE_MANAGER = moduleManager;
        EIGEN_REWARDS_COORDINATOR = rewardsCoordinator;
        _disableInitializers();
    }

    function initialize(bytes32 moduleName, address initialAuthority) external initializer {
        __AccessManaged_init(initialAuthority);
        ModuleStorage storage $ = _getPufferModuleStorage();
        $.moduleName = moduleName;
        $.eigenPod = IEigenPod(address(EIGEN_POD_MANAGER.createPod()));
    }

    /**
     * @dev Calls PufferProtocol to check if it is paused
     */
    modifier whenNotPaused() {
        PUFFER_PROTOCOL.revertIfPaused();
        _;
    }

    modifier onlyPufferProtocol() {
        if (msg.sender != address(PUFFER_PROTOCOL)) {
            revert Unauthorized();
        }
        _;
    }

    modifier onlyPufferModuleManager() {
        if (msg.sender != address(PUFFER_MODULE_MANAGER)) {
            revert Unauthorized();
        }
        _;
    }

    receive() external payable { }

    /**
     * @inheritdoc IPufferModule
     */
    function callStake(bytes calldata pubKey, bytes calldata signature, bytes32 depositDataRoot)
        external
        payable
        onlyPufferProtocol
    {
        // EigenPod is deployed in this call
        EIGEN_POD_MANAGER.stake{ value: 32 ether }(pubKey, signature, depositDataRoot);
    }

    /**
     * @inheritdoc IPufferModule
     */
    function setProofSubmitter(address proofSubmitter) external onlyPufferProtocol {
        ModuleStorage storage $ = _getPufferModuleStorage();

        $.eigenPod.setProofSubmitter(proofSubmitter);
    }

    /**
     * @inheritdoc IPufferModule
     * @dev Restricted to PufferModuleManager
     */
    function queueWithdrawals(uint256 shareAmount)
        external
        virtual
        onlyPufferModuleManager
        returns (bytes32[] memory)
    {
        IDelegationManager.QueuedWithdrawalParams[] memory withdrawals =
            new IDelegationManager.QueuedWithdrawalParams[](1);

        uint256[] memory shares = new uint256[](1);
        shares[0] = shareAmount;

        IStrategy[] memory strategies = new IStrategy[](1);
        strategies[0] = IStrategy(_BEACON_CHAIN_STRATEGY);

        withdrawals[0] = IDelegationManager.QueuedWithdrawalParams({
            strategies: strategies,
            shares: shares,
            withdrawer: address(this)
        });

        return EIGEN_DELEGATION_MANAGER.queueWithdrawals(withdrawals);
    }

    /**
     * @inheritdoc IPufferModule
     */
    function completeQueuedWithdrawals(
        IDelegationManager.Withdrawal[] calldata withdrawals,
        IERC20[][] calldata tokens,
        uint256[] calldata middlewareTimesIndexes,
        bool[] calldata receiveAsTokens
    ) external virtual whenNotPaused onlyPufferModuleManager {
        EIGEN_DELEGATION_MANAGER.completeQueuedWithdrawals({
            withdrawals: withdrawals,
            tokens: tokens,
            middlewareTimesIndexes: middlewareTimesIndexes,
            receiveAsTokens: receiveAsTokens
        });
    }

    /**
     * @inheritdoc IPufferModule
     * @dev Restricted to PufferModuleManager
     */
    function verifyWithdrawalCredentials(
        uint64 oracleTimestamp,
        BeaconChainProofs.StateRootProof calldata stateRootProof,
        uint40[] calldata validatorIndices,
        bytes[] calldata validatorFieldsProofs,
        bytes32[][] calldata validatorFields
    ) external virtual onlyPufferModuleManager {
        ModuleStorage storage $ = _getPufferModuleStorage();

        $.eigenPod.verifyWithdrawalCredentials({
            beaconTimestamp: oracleTimestamp,
            stateRootProof: stateRootProof,
            validatorIndices: validatorIndices,
            validatorFieldsProofs: validatorFieldsProofs,
            validatorFields: validatorFields
        });
    }

    /**
     * @inheritdoc IPufferModule
     * @dev Restricted to PufferModuleManager
     */
    function startCheckpoint() external virtual onlyPufferModuleManager {
        ModuleStorage storage $ = _getPufferModuleStorage();
        $.eigenPod.startCheckpoint({ revertIfNoBalance: true });
    }

    /**
     * @dev Restricted to PufferProtocol
     */
    function call(address to, uint256 amount, bytes calldata data)
        external
        onlyPufferProtocol
        returns (bool success, bytes memory)
    {
        // slither-disable-next-line arbitrary-send-eth
        return to.call{ value: amount }(data);
    }

    /**
     * @inheritdoc IPufferModule
     * @dev Restricted to PufferModuleManager
     */
    function callDelegateTo(
        address operator,
        ISignatureUtils.SignatureWithExpiry calldata approverSignatureAndExpiry,
        bytes32 approverSalt
    ) external virtual onlyPufferModuleManager {
        EIGEN_DELEGATION_MANAGER.delegateTo(operator, approverSignatureAndExpiry, approverSalt);
    }

    /**
     * @inheritdoc IPufferModule
     * @dev Restricted to PufferModuleManager
     */
    function callUndelegate() external virtual onlyPufferModuleManager returns (bytes32[] memory withdrawalRoot) {
        return EIGEN_DELEGATION_MANAGER.undelegate(address(this));
    }

    /**
     * @inheritdoc IPufferModule
     * @dev Restricted to PufferModuleManager
     */
    function callSetClaimerFor(address claimer) external virtual onlyPufferModuleManager {
        EIGEN_REWARDS_COORDINATOR.setClaimerFor(claimer);
    }

    /**
     * @notice Returns the block number of when the latest rewards proof was posted
     */
    function getLastProofOfRewardsBlock() external view returns (uint256) {
        ModuleStorage storage $ = _getPufferModuleStorage();
        return $.lastProofOfRewardsBlockNumber;
    }

    /**
     * @inheritdoc IPufferModule
     */
    function getWithdrawalCredentials() public view returns (bytes memory) {
        // Withdrawal credentials for EigenLayer modules are EigenPods
        ModuleStorage storage $ = _getPufferModuleStorage();
        return abi.encodePacked(bytes1(uint8(1)), bytes11(0), $.eigenPod);
    }

    /**
     * @inheritdoc IPufferModule
     */
    function getEigenPod() external view returns (address) {
        ModuleStorage storage $ = _getPufferModuleStorage();
        return address($.eigenPod);
    }

    /**
     * @inheritdoc IPufferModule
     */
    function NAME() external view returns (bytes32) {
        ModuleStorage storage $ = _getPufferModuleStorage();
        return $.moduleName;
    }

    function _getPufferModuleStorage() internal pure returns (ModuleStorage storage $) {
        // solhint-disable-next-line
        assembly {
            $.slot := _PUFFER_MODULE_BASE_STORAGE
        }
    }
}<|MERGE_RESOLUTION|>--- conflicted
+++ resolved
@@ -42,8 +42,6 @@
     /**
      * @dev Upgradeable contract from EigenLayer
      */
-<<<<<<< HEAD
-=======
     IRewardsCoordinator public immutable EIGEN_REWARDS_COORDINATOR;
 
     /**
@@ -54,7 +52,6 @@
     /**
      * @dev Upgradeable contract from EigenLayer
      */
->>>>>>> 6909cf63
     IDelegationManager public immutable EIGEN_DELEGATION_MANAGER;
 
     /**
