// SPDX-License-Identifier: GPL-3.0
pragma solidity >=0.8.0 <0.9.0;

import { IPufferModule } from "./interface/IPufferModule.sol";
import { IPufferProtocol } from "./interface/IPufferProtocol.sol";
import { Unauthorized, InvalidAmount } from "./Errors.sol";
import { IRestakingOperator } from "./interface/IRestakingOperator.sol";
import { IPufferProtocol } from "./interface/IPufferProtocol.sol";
import { PufferModule } from "./PufferModule.sol";
import { PufferVaultV3 } from "./PufferVaultV3.sol";
import { RestakingOperator } from "./RestakingOperator.sol";
import { IPufferModuleManager } from "./interface/IPufferModuleManager.sol";
import { BeaconProxy } from "@openzeppelin/contracts/proxy/beacon/BeaconProxy.sol";
import { Create2 } from "@openzeppelin/contracts/utils/Create2.sol";
import { AccessManagedUpgradeable } from
    "@openzeppelin/contracts-upgradeable/access/manager/AccessManagedUpgradeable.sol";
import { UUPSUpgradeable } from "@openzeppelin/contracts-upgradeable/proxy/utils/UUPSUpgradeable.sol";
import { IDelegationManager } from "eigenlayer/interfaces/IDelegationManager.sol";
import { ISignatureUtils } from "eigenlayer/interfaces/ISignatureUtils.sol";
import { IERC20 } from "@openzeppelin/contracts/token/ERC20/IERC20.sol";
import { IRegistryCoordinator, IBLSApkRegistry } from "eigenlayer-middleware/interfaces/IRegistryCoordinator.sol";
import { AVSContractsRegistry } from "./AVSContractsRegistry.sol";

/**
 * @title PufferModuleManager
 * @author Puffer Finance
 * @custom:security-contact security@puffer.fi
 */
contract PufferModuleManager is IPufferModuleManager, AccessManagedUpgradeable, UUPSUpgradeable {
    /**
     * @inheritdoc IPufferModuleManager
     */
    address public immutable override PUFFER_MODULE_BEACON;

    /**
     * @inheritdoc IPufferModuleManager
     */
    address public immutable override RESTAKING_OPERATOR_BEACON;

    /**
     * @inheritdoc IPufferModuleManager
     */
    address public immutable override PUFFER_PROTOCOL;

    /**
     * @inheritdoc IPufferModuleManager
     */
    address payable public immutable override PUFFER_VAULT;

    /**
     * @dev AVS contracts registry
     */
    AVSContractsRegistry public immutable AVS_CONTRACTS_REGISTRY;

    modifier onlyPufferProtocol() {
        if (msg.sender != PUFFER_PROTOCOL) {
            revert Unauthorized();
        }
        _;
    }

    constructor(
        address pufferModuleBeacon,
        address restakingOperatorBeacon,
        address pufferProtocol,
        AVSContractsRegistry avsContractsRegistry
    ) {
        PUFFER_MODULE_BEACON = pufferModuleBeacon;
        RESTAKING_OPERATOR_BEACON = restakingOperatorBeacon;
        PUFFER_PROTOCOL = pufferProtocol;
        PUFFER_VAULT = payable(address(IPufferProtocol(PUFFER_PROTOCOL).PUFFER_VAULT()));
        AVS_CONTRACTS_REGISTRY = avsContractsRegistry;
        _disableInitializers();
    }

    receive() external payable { }

    /**
     * @notice Initializes the contract
     */
    function initialize(address accessManager) external initializer {
        __AccessManaged_init(accessManager);
    }

    /**
     * @notice Completes queued withdrawals
     * @dev Restricted to Puffer Paymaster
     */
    function callCompleteQueuedWithdrawals(
        bytes32 moduleName,
        IDelegationManager.Withdrawal[] calldata withdrawals,
        IERC20[][] calldata tokens,
        uint256[] calldata middlewareTimesIndexes,
        bool[] calldata receiveAsTokens
    ) external virtual restricted {
        address moduleAddress = IPufferProtocol(PUFFER_PROTOCOL).getModuleAddress(moduleName);

        IPufferModule(moduleAddress).completeQueuedWithdrawals({
            withdrawals: withdrawals,
            tokens: tokens,
            middlewareTimesIndexes: middlewareTimesIndexes,
            receiveAsTokens: receiveAsTokens
        });

        uint256 sharesWithdrawn;

        for (uint256 i = 0; i < withdrawals.length; ++i) {
<<<<<<< HEAD
=======
            // nosemgrep array-length-outside-loop
>>>>>>> e0047f15
            for (uint256 j = 0; j < withdrawals[i].shares.length; ++j) {
                sharesWithdrawn += withdrawals[i].shares[j];
            }
        }

        emit CompletedQueuedWithdrawals(moduleName, sharesWithdrawn);
    }

    /**
     * @inheritdoc IPufferModuleManager
     * @dev Restricted to the PufferProtocol
     * @param moduleName The name of the module
     */
    function createNewPufferModule(bytes32 moduleName) external virtual onlyPufferProtocol returns (IPufferModule) {
        if (moduleName == bytes32("NO_VALIDATORS")) {
            revert ForbiddenModuleName();
        }
        // This called from the PufferProtocol and the event is emitted there
        return IPufferModule(
            Create2.deploy({
                amount: 0,
                salt: moduleName,
                bytecode: abi.encodePacked(
                    type(BeaconProxy).creationCode,
                    abi.encode(PUFFER_MODULE_BEACON, abi.encodeCall(PufferModule.initialize, (moduleName, authority())))
                )
            })
        );
    }

    /**
     * @notice Transfers the unlocked rewards from the modules to the vault
     * @dev Restricted to Puffer Paymaster
     */
    function transferRewardsToTheVault(address[] calldata modules, uint256[] calldata rewardsAmounts)
        external
        virtual
        restricted
    {
        uint256 totalRewardsAmount;

        for (uint256 i = 0; i < modules.length; ++i) {
            //solhint-disable-next-line avoid-low-level-calls
            (bool success,) = IPufferModule(modules[i]).call(address(this), rewardsAmounts[i], "");
            if (!success) {
                revert InvalidAmount();
            }
            totalRewardsAmount += rewardsAmounts[i];
        }

        PufferVaultV3(PUFFER_VAULT).depositRewards{ value: totalRewardsAmount }();
    }

    /**
     * @inheritdoc IPufferModuleManager
     * @dev Restricted to Puffer Paymaster
     */
    function callQueueWithdrawals(bytes32 moduleName, uint256 sharesAmount) external virtual restricted {
        address moduleAddress = IPufferProtocol(PUFFER_PROTOCOL).getModuleAddress(moduleName);
        bytes32[] memory withdrawalRoots = IPufferModule(moduleAddress).queueWithdrawals(sharesAmount);
        emit WithdrawalsQueued(moduleName, sharesAmount, withdrawalRoots[0]);
    }

    /**
     * @inheritdoc IPufferModuleManager
     * @dev Restricted to the DAO
     */
    function callSetClaimerFor(address moduleOrReOp, address claimer) external virtual restricted {
        // We can cast `moduleOrReOp` to IPufferModule/IRestakingOperator, uses the same function signature.
        IPufferModule(moduleOrReOp).callSetClaimerFor(claimer);
        emit ClaimerSet({ rewardsReceiver: moduleOrReOp, claimer: claimer });
    }

    /**
     * @inheritdoc IPufferModuleManager
     * @dev Restricted to the DAO
     */
    function callSetProofSubmitter(bytes32 moduleName, address proofSubmitter) external virtual restricted {
        address moduleAddress = IPufferProtocol(PUFFER_PROTOCOL).getModuleAddress(moduleName);
        IPufferModule(moduleAddress).setProofSubmitter(proofSubmitter);
        emit ProofSubmitterSet(moduleName, proofSubmitter);
    }

    /**
     * @inheritdoc IPufferModuleManager
     * @dev Restricted to the DAO
     */
    function createNewRestakingOperator(
        string calldata metadataURI,
        address delegationApprover,
        uint32 stakerOptOutWindowBlocks
    ) external virtual restricted returns (IRestakingOperator) {
        IDelegationManager.OperatorDetails memory operatorDetails = IDelegationManager.OperatorDetails({
            __deprecated_earningsReceiver: address(this),
            delegationApprover: delegationApprover,
            stakerOptOutWindowBlocks: stakerOptOutWindowBlocks
        });

        address restakingOperator = Create2.deploy({
            amount: 0,
            salt: keccak256(abi.encode(metadataURI)),
            bytecode: abi.encodePacked(
                type(BeaconProxy).creationCode,
                abi.encode(
                    RESTAKING_OPERATOR_BEACON,
                    abi.encodeCall(RestakingOperator.initialize, (authority(), operatorDetails, metadataURI))
                )
            )
        });

        emit RestakingOperatorCreated(restakingOperator, operatorDetails);

        return IRestakingOperator(restakingOperator);
    }

    /**
     * @inheritdoc IPufferModuleManager
     * @dev Restricted to the DAO
     */
    function callModifyOperatorDetails(
        IRestakingOperator restakingOperator,
        IDelegationManager.OperatorDetails calldata newOperatorDetails
    ) external virtual restricted {
        restakingOperator.modifyOperatorDetails(newOperatorDetails);
        emit RestakingOperatorModified(address(restakingOperator), newOperatorDetails);
    }

    /**
     * @inheritdoc IPufferModuleManager
     * @dev Restricted to the DAO
     */
    function callUpdateMetadataURI(IRestakingOperator restakingOperator, string calldata metadataURI)
        external
        virtual
        restricted
    {
        restakingOperator.updateOperatorMetadataURI(metadataURI);
        emit RestakingOperatorMetadataURIUpdated(address(restakingOperator), metadataURI);
    }

    /**
     * @inheritdoc IPufferModuleManager
     * @dev Restricted to the DAO
     */
    function callOptIntoSlashing(IRestakingOperator restakingOperator, address slasher) external virtual restricted {
        restakingOperator.optIntoSlashing(slasher);
        emit RestakingOperatorOptedInSlasher(address(restakingOperator), slasher);
    }

    /**
     * @inheritdoc IPufferModuleManager
     * @dev Restricted to the DAO
     */
    function callDelegateTo(
        bytes32 moduleName,
        address operator,
        ISignatureUtils.SignatureWithExpiry calldata approverSignatureAndExpiry,
        bytes32 approverSalt
    ) external virtual restricted {
        address moduleAddress = IPufferProtocol(PUFFER_PROTOCOL).getModuleAddress(moduleName);

        IPufferModule(moduleAddress).callDelegateTo(operator, approverSignatureAndExpiry, approverSalt);

        emit PufferModuleDelegated(moduleName, operator);
    }

    /**
     * @inheritdoc IPufferModuleManager
     * @dev Restricted to the DAO
     */
    function callUndelegate(bytes32 moduleName) external virtual restricted returns (bytes32[] memory withdrawalRoot) {
        address moduleAddress = IPufferProtocol(PUFFER_PROTOCOL).getModuleAddress(moduleName);

        withdrawalRoot = IPufferModule(moduleAddress).callUndelegate();

        emit PufferModuleUndelegated(moduleName);
    }

    /**
     * @inheritdoc IPufferModuleManager
     * @dev Restricted to the DAO
     */
    function callRegisterOperatorToAVS(
        IRestakingOperator restakingOperator,
        address avsRegistryCoordinator,
        bytes calldata quorumNumbers,
        string calldata socket,
        IBLSApkRegistry.PubkeyRegistrationParams calldata params,
        ISignatureUtils.SignatureWithSaltAndExpiry calldata operatorSignature
    ) external virtual restricted {
        restakingOperator.registerOperatorToAVS({
            avsRegistryCoordinator: avsRegistryCoordinator,
            quorumNumbers: quorumNumbers,
            socket: socket,
            params: params,
            operatorSignature: operatorSignature
        });

        emit RestakingOperatorRegisteredToAVS(restakingOperator, avsRegistryCoordinator, quorumNumbers, socket);
    }

    /**
     * @inheritdoc IPufferModuleManager
     * @dev Restricted to the DAO
     */
    function callRegisterOperatorToAVSWithChurn(
        IRestakingOperator restakingOperator,
        address avsRegistryCoordinator,
        bytes calldata quorumNumbers,
        string calldata socket,
        IBLSApkRegistry.PubkeyRegistrationParams calldata params,
        IRegistryCoordinator.OperatorKickParam[] calldata operatorKickParams,
        ISignatureUtils.SignatureWithSaltAndExpiry calldata churnApproverSignature,
        ISignatureUtils.SignatureWithSaltAndExpiry calldata operatorSignature
    ) external virtual restricted {
        restakingOperator.registerOperatorToAVSWithChurn({
            avsRegistryCoordinator: avsRegistryCoordinator,
            quorumNumbers: quorumNumbers,
            socket: socket,
            params: params,
            operatorKickParams: operatorKickParams,
            churnApproverSignature: churnApproverSignature,
            operatorSignature: operatorSignature
        });

        emit RestakingOperatorRegisteredToAVSWithChurn({
            restakingOperator: restakingOperator,
            avsRegistryCoordinator: avsRegistryCoordinator,
            quorumNumbers: quorumNumbers,
            socket: socket,
            operatorKickParams: operatorKickParams
        });
    }

    /**
     * @inheritdoc IPufferModuleManager
     * @dev Restricted to the DAO
     */
    function customExternalCall(IRestakingOperator restakingOperator, address target, bytes calldata customCalldata)
        external
        virtual
        restricted
    {
        // Custom external calls are only allowed to whitelisted registry coordinators
        if (!AVS_CONTRACTS_REGISTRY.isAllowedRegistryCoordinator(target, customCalldata)) {
            revert Unauthorized();
        }

        bytes memory response = restakingOperator.customCalldataCall(target, customCalldata);

        emit CustomCallSucceeded(address(restakingOperator), target, customCalldata, response);
    }

    /**
     * @inheritdoc IPufferModuleManager
     * @dev Restricted to the DAO
     */
    function callStartCheckpoint(address[] calldata moduleAddresses) external virtual restricted {
        for (uint256 i = 0; i < moduleAddresses.length; ++i) {
            // reverts if supplied with a duplicate module address
            IPufferModule(moduleAddresses[i]).startCheckpoint();
        }
    }

    /**
     * @inheritdoc IPufferModuleManager
     * @dev Restricted to the DAO
     */
    function callDeregisterOperatorFromAVS(
        IRestakingOperator restakingOperator,
        address avsRegistryCoordinator,
        bytes calldata quorumNumbers
    ) external virtual restricted {
        restakingOperator.deregisterOperatorFromAVS(avsRegistryCoordinator, quorumNumbers);

        emit RestakingOperatorDeregisteredFromAVS(restakingOperator, avsRegistryCoordinator, quorumNumbers);
    }

    /**
     * @inheritdoc IPufferModuleManager
     * @dev Restricted to the DAO
     */
    function callUpdateOperatorAVSSocket(
        IRestakingOperator restakingOperator,
        address avsRegistryCoordinator,
        string calldata socket
    ) external virtual restricted {
        restakingOperator.updateOperatorAVSSocket(avsRegistryCoordinator, socket);

        emit RestakingOperatorAVSSocketUpdated(restakingOperator, avsRegistryCoordinator, socket);
    }

    /**
     * @inheritdoc IPufferModuleManager
     * @dev Restricted to the DAO
     */
    function updateAVSRegistrationSignatureProof(
        IRestakingOperator restakingOperator,
        bytes32 digestHash,
        address signer
    ) external virtual restricted {
        restakingOperator.updateSignatureProof(digestHash, signer);

        emit AVSRegistrationSignatureProofUpdated(address(restakingOperator), digestHash, signer);
    }

    function _authorizeUpgrade(address newImplementation) internal virtual override restricted { }
}<|MERGE_RESOLUTION|>--- conflicted
+++ resolved
@@ -105,10 +105,7 @@
         uint256 sharesWithdrawn;
 
         for (uint256 i = 0; i < withdrawals.length; ++i) {
-<<<<<<< HEAD
-=======
             // nosemgrep array-length-outside-loop
->>>>>>> e0047f15
             for (uint256 j = 0; j < withdrawals[i].shares.length; ++j) {
                 sharesWithdrawn += withdrawals[i].shares[j];
             }
