// SPDX-License-Identifier: GPL-3.0
pragma solidity >=0.8.0 <0.9.0;

import { IPufferProtocol } from "./interface/IPufferProtocol.sol";
import { Unauthorized, InvalidAmount } from "./Errors.sol";
import { IPufferProtocol } from "./interface/IPufferProtocol.sol";
import { PufferModule } from "./PufferModule.sol";
import { PufferVaultV5 } from "./PufferVaultV5.sol";
import { RestakingOperator } from "./RestakingOperator.sol";
import { IPufferModuleManager } from "./interface/IPufferModuleManager.sol";
import { BeaconProxy } from "@openzeppelin/contracts/proxy/beacon/BeaconProxy.sol";
import { Create2 } from "@openzeppelin/contracts/utils/Create2.sol";
import { AccessManagedUpgradeable } from
    "@openzeppelin/contracts-upgradeable/access/manager/AccessManagedUpgradeable.sol";
import { UUPSUpgradeable } from "@openzeppelin/contracts-upgradeable/proxy/utils/UUPSUpgradeable.sol";
import { IDelegationManagerTypes } from "../src/interface/Eigenlayer-Slashing/IDelegationManager.sol";
import { ISignatureUtils } from "../src/interface/Eigenlayer-Slashing/ISignatureUtils.sol";
import { IERC20 } from "@openzeppelin/contracts/token/ERC20/IERC20.sol";
import { RestakingOperator } from "./RestakingOperator.sol";
import { IAllocationManager } from "../src/interface/Eigenlayer-Slashing/IAllocationManager.sol";
import { PufferModule } from "./PufferModule.sol";
import { AVSContractsRegistry } from "./AVSContractsRegistry.sol";

/**
 * @title PufferModuleManager
 * @author Puffer Finance
 * @custom:security-contact security@puffer.fi
 */
contract PufferModuleManager is IPufferModuleManager, AccessManagedUpgradeable, UUPSUpgradeable {
    address public immutable PUFFER_MODULE_BEACON;
    address public immutable RESTAKING_OPERATOR_BEACON;
    address public immutable PUFFER_PROTOCOL;
    address payable public immutable PUFFER_VAULT;
    AVSContractsRegistry public immutable AVS_CONTRACTS_REGISTRY;

    modifier onlyPufferProtocol() {
        if (msg.sender != PUFFER_PROTOCOL) {
            revert Unauthorized();
        }
        _;
    }

    constructor(
        address pufferModuleBeacon,
        address restakingOperatorBeacon,
        address pufferProtocol,
        AVSContractsRegistry avsContractsRegistry
    ) {
        PUFFER_MODULE_BEACON = pufferModuleBeacon;
        RESTAKING_OPERATOR_BEACON = restakingOperatorBeacon;
        PUFFER_PROTOCOL = pufferProtocol;
        PUFFER_VAULT = payable(address(IPufferProtocol(PUFFER_PROTOCOL).PUFFER_VAULT()));
        AVS_CONTRACTS_REGISTRY = avsContractsRegistry;
        _disableInitializers();
    }

    receive() external payable { }

    /**
     * @notice Initializes the contract
     */
    function initialize(address accessManager) external initializer {
        __AccessManaged_init(accessManager);
    }

    /**
     * @notice Completes queued withdrawals
     * @param moduleName The name of the module
     * @param withdrawals The list of withdrawals to complete
     * @param tokens The list of tokens to withdraw
     * @param receiveAsTokens Whether to receive the tokens as ERC20 tokens
     * @dev Restricted to Puffer Paymaster
     */
    function callCompleteQueuedWithdrawals(
        bytes32 moduleName,
        IDelegationManagerTypes.Withdrawal[] calldata withdrawals,
        IERC20[][] calldata tokens,
        bool[] calldata receiveAsTokens
    ) external virtual override restricted {
        address moduleAddress = IPufferProtocol(PUFFER_PROTOCOL).getModuleAddress(moduleName);

        PufferModule(payable(moduleAddress)).completeQueuedWithdrawals({
            withdrawals: withdrawals,
            tokens: tokens,
            receiveAsTokens: receiveAsTokens
        });

        uint256 sharesWithdrawn;

        for (uint256 i = 0; i < withdrawals.length; ++i) {
            // nosemgrep array-length-outside-loop
            for (uint256 j = 0; j < withdrawals[i].scaledShares.length; ++j) {
                sharesWithdrawn += withdrawals[i].scaledShares[j];
            }
        }

        emit CompletedQueuedWithdrawals(moduleName, sharesWithdrawn);
    }

    /**
     * @notice Create a new Puffer module
     * @dev This function creates a new Puffer module with the given module name
     * @param moduleName The name of the module
     * @return module The newly created Puffer module
     * @dev Restricted to Puffer Protocol
     */
<<<<<<< HEAD
    function createNewPufferModule(bytes32 moduleName) external virtual onlyPufferProtocol returns (PufferModule) {
=======
    function createNewPufferModule(bytes32 moduleName)
        external
        virtual
        override
        onlyPufferProtocol
        returns (IPufferModule)
    {
>>>>>>> 72e77f41
        if (moduleName == bytes32("NO_VALIDATORS")) {
            revert ForbiddenModuleName();
        }
        // This called from the PufferProtocol and the event is emitted there
        return PufferModule(
            payable(
                Create2.deploy({
                    amount: 0,
                    salt: moduleName,
                    bytecode: abi.encodePacked(
                        type(BeaconProxy).creationCode,
                        abi.encode(PUFFER_MODULE_BEACON, abi.encodeCall(PufferModule.initialize, (moduleName, authority())))
                    )
                })
            )
        );
    }

    /**
     * @notice Transfers the unlocked rewards from the modules to the vault
     *
     * @dev Restricted to Puffer Paymaster
     */
    function transferRewardsToTheVault(address[] calldata modules, uint256[] calldata rewardsAmounts)
        external
        virtual
        restricted
    {
        uint256 totalRewardsAmount;

        for (uint256 i = 0; i < modules.length; ++i) {
            //solhint-disable-next-line avoid-low-level-calls
            (bool success,) = PufferModule(payable(modules[i])).call(address(this), rewardsAmounts[i], "");
            if (!success) {
                revert InvalidAmount();
            }
            totalRewardsAmount += rewardsAmounts[i];
        }

        PufferVaultV5(PUFFER_VAULT).depositRewards{ value: totalRewardsAmount }();
    }

    /**
     * @notice Queues the withdrawals for the given module
     * @param moduleName The name of the module
     * @param sharesAmount The amount of shares to withdraw
     * @dev Restricted to Puffer Paymaster
     */
    function callQueueWithdrawals(bytes32 moduleName, uint256 sharesAmount) external virtual override restricted {
        address moduleAddress = IPufferProtocol(PUFFER_PROTOCOL).getModuleAddress(moduleName);
        bytes32[] memory withdrawalRoots = PufferModule(payable(moduleAddress)).queueWithdrawals(sharesAmount);
        emit WithdrawalsQueued(moduleName, sharesAmount, withdrawalRoots[0]);
    }

    /**
     * @notice Calls the `callSetClaimerFor` function on the target module or restaking operator contract
     * @param moduleOrReOp is the address of the target module or restaking operator contract
     * @param claimer is the address of the claimer to be set
     * @dev Restricted to the DAO
     */
<<<<<<< HEAD
    function callSetClaimerFor(address moduleOrReOp, address claimer) external virtual restricted {
        // We can cast `moduleOrReOp` to PufferModule/RestakingOperator, uses the same function signature.
        PufferModule(payable(moduleOrReOp)).callSetClaimerFor(claimer);
=======
    function callSetClaimerFor(address moduleOrReOp, address claimer) external virtual override restricted {
        // We can cast `moduleOrReOp` to IPufferModule/IRestakingOperator, uses the same function signature.
        IPufferModule(moduleOrReOp).callSetClaimerFor(claimer);
>>>>>>> 72e77f41
        emit ClaimerSet({ rewardsReceiver: moduleOrReOp, claimer: claimer });
    }

    /**
     * @notice Sets proof Submitter on the Puffer Module
     * @param moduleName The name of the module
     * @param proofSubmitter The address of the proof submitter
     * @dev Restricted to the DAO
     */
    function callSetProofSubmitter(bytes32 moduleName, address proofSubmitter) external virtual override restricted {
        address moduleAddress = IPufferProtocol(PUFFER_PROTOCOL).getModuleAddress(moduleName);
        PufferModule(payable(moduleAddress)).setProofSubmitter(proofSubmitter);
        emit ProofSubmitterSet(moduleName, proofSubmitter);
    }

    /**
     * @notice Create a new Restaking Operator
     * @param metadataURI is a URI for the operator's metadata, i.e. a link providing more details on the operator.
     * @param allocationDelay is the delay in seconds before the operator can be used for allocation
     * @return restakingOperator The address of the newly created Restaking Operator
     * @dev Restricted to the DAO
     */
<<<<<<< HEAD
    function createNewRestakingOperator(string calldata metadataURI, uint32 allocationDelay)
        external
        virtual
        restricted
        returns (RestakingOperator)
    {
=======
    function createNewRestakingOperator(
        string calldata metadataURI,
        address delegationApprover,
        uint32 stakerOptOutWindowBlocks
    ) external virtual override restricted returns (IRestakingOperator) {
        IDelegationManager.OperatorDetails memory operatorDetails = IDelegationManager.OperatorDetails({
            __deprecated_earningsReceiver: address(this),
            delegationApprover: delegationApprover,
            stakerOptOutWindowBlocks: stakerOptOutWindowBlocks
        });

>>>>>>> 72e77f41
        address restakingOperator = Create2.deploy({
            amount: 0,
            salt: keccak256(abi.encode(metadataURI)),
            bytecode: abi.encodePacked(
                type(BeaconProxy).creationCode,
                abi.encode(
                    RESTAKING_OPERATOR_BEACON,
                    abi.encodeCall(RestakingOperator.initialize, (authority(), metadataURI, allocationDelay))
                )
            )
        });

        emit RestakingOperatorCreated(restakingOperator);

<<<<<<< HEAD
        return RestakingOperator(restakingOperator);
    }

    /**
     * @notice Calls the callDelegateTo function on the target module
     * @param moduleName is the name of the module
     * @param operator is the address of the restaking operator
     * @param approverSignatureAndExpiry the signature of the delegation approver
     * @param approverSalt salt for the signature
=======
    /**
     * @inheritdoc IPufferModuleManager
     * @dev Restricted to the DAO
     */
    function callModifyOperatorDetails(
        IRestakingOperator restakingOperator,
        IDelegationManager.OperatorDetails calldata newOperatorDetails
    ) external virtual override restricted {
        restakingOperator.modifyOperatorDetails(newOperatorDetails);
        emit RestakingOperatorModified(address(restakingOperator), newOperatorDetails);
    }

    /**
     * @inheritdoc IPufferModuleManager
     * @dev Restricted to the DAO
     */
    function callUpdateMetadataURI(IRestakingOperator restakingOperator, string calldata metadataURI)
        external
        virtual
        restricted
    {
        restakingOperator.updateOperatorMetadataURI(metadataURI);
        emit RestakingOperatorMetadataURIUpdated(address(restakingOperator), metadataURI);
    }

    /**
     * @inheritdoc IPufferModuleManager
     * @dev Restricted to the DAO
     */
    function callOptIntoSlashing(IRestakingOperator restakingOperator, address slasher)
        external
        virtual
        override
        restricted
    {
        restakingOperator.optIntoSlashing(slasher);
        emit RestakingOperatorOptedInSlasher(address(restakingOperator), slasher);
    }

    /**
     * @inheritdoc IPufferModuleManager
>>>>>>> 72e77f41
     * @dev Restricted to the DAO
     */
    function callDelegateTo(
        bytes32 moduleName,
        address operator,
        ISignatureUtils.SignatureWithExpiry calldata approverSignatureAndExpiry,
        bytes32 approverSalt
    ) external virtual override restricted {
        address moduleAddress = IPufferProtocol(PUFFER_PROTOCOL).getModuleAddress(moduleName);

        PufferModule(payable(moduleAddress)).callDelegateTo(operator, approverSignatureAndExpiry, approverSalt);

        emit PufferModuleDelegated(moduleName, operator);
    }

    /**
     * @notice Calls the callUndelegate function on the target module
     * @param moduleName is the name of the module
     * @dev Restricted to the DAO
     */
    function callUndelegate(bytes32 moduleName)
        external
        virtual
        override
        restricted
        returns (bytes32[] memory withdrawalRoot)
    {
        address moduleAddress = IPufferProtocol(PUFFER_PROTOCOL).getModuleAddress(moduleName);

        withdrawalRoot = PufferModule(payable(moduleAddress)).callUndelegate();

        emit PufferModuleUndelegated(moduleName);
    }

    /**
     * @notice Calls the callRegisterOperatorToAVS function on the target restaking operator
     * @param restakingOperator is the address of the restaking operator
     * @param registrationParams is the struct with new operator details
     * @dev Restricted to the DAO
     */
    function callRegisterOperatorToAVS(
<<<<<<< HEAD
        RestakingOperator restakingOperator,
        IAllocationManager.RegisterParams calldata registrationParams
    ) external virtual restricted {
        restakingOperator.registerOperatorToAVS(registrationParams);
        emit RestakingOperatorRegisteredToAVS(
            address(restakingOperator),
            registrationParams.avs,
            registrationParams.operatorSetIds,
            registrationParams.data
        );
=======
        IRestakingOperator restakingOperator,
        address avsRegistryCoordinator,
        bytes calldata quorumNumbers,
        string calldata socket,
        IBLSApkRegistry.PubkeyRegistrationParams calldata params,
        ISignatureUtils.SignatureWithSaltAndExpiry calldata operatorSignature
    ) external virtual override restricted {
        restakingOperator.registerOperatorToAVS({
            avsRegistryCoordinator: avsRegistryCoordinator,
            quorumNumbers: quorumNumbers,
            socket: socket,
            params: params,
            operatorSignature: operatorSignature
        });

        emit RestakingOperatorRegisteredToAVS(restakingOperator, avsRegistryCoordinator, quorumNumbers, socket);
    }

    /**
     * @inheritdoc IPufferModuleManager
     * @dev Restricted to the DAO
     */
    function callRegisterOperatorToAVSWithChurn(
        IRestakingOperator restakingOperator,
        address avsRegistryCoordinator,
        bytes calldata quorumNumbers,
        string calldata socket,
        IBLSApkRegistry.PubkeyRegistrationParams calldata params,
        IRegistryCoordinator.OperatorKickParam[] calldata operatorKickParams,
        ISignatureUtils.SignatureWithSaltAndExpiry calldata churnApproverSignature,
        ISignatureUtils.SignatureWithSaltAndExpiry calldata operatorSignature
    ) external virtual override restricted {
        restakingOperator.registerOperatorToAVSWithChurn({
            avsRegistryCoordinator: avsRegistryCoordinator,
            quorumNumbers: quorumNumbers,
            socket: socket,
            params: params,
            operatorKickParams: operatorKickParams,
            churnApproverSignature: churnApproverSignature,
            operatorSignature: operatorSignature
        });

        emit RestakingOperatorRegisteredToAVSWithChurn({
            restakingOperator: restakingOperator,
            avsRegistryCoordinator: avsRegistryCoordinator,
            quorumNumbers: quorumNumbers,
            socket: socket,
            operatorKickParams: operatorKickParams
        });
>>>>>>> 72e77f41
    }

    /**
     * @notice Calls the `target` contract with `customCalldata` from the Restaking Operator contract
     * @param restakingOperator is the Restaking Operator contract
     * @param target is the address of the target contract that ReOp will call
     * @param customCalldata is the calldata to be passed to the target contract
     * @dev Restricted to the DAO
     */
    function customExternalCall(RestakingOperator restakingOperator, address target, bytes calldata customCalldata)
        external
        payable
        virtual
        restricted
    {
        // Custom external calls are only allowed to whitelisted registry coordinators
        if (!AVS_CONTRACTS_REGISTRY.isAllowedRegistryCoordinator(target, customCalldata)) {
            revert Unauthorized();
        }

        bytes memory response = restakingOperator.customCalldataCall{ value: msg.value }(target, customCalldata);

        emit CustomCallSucceeded(address(restakingOperator), target, customCalldata, response);
    }

    /**
<<<<<<< HEAD
     * @notice Calls the callDeregisterOperatorFromAVS function on the target restaking operator
     * @param restakingOperator is the address of the restaking operator
     * @param deregistrationParams is the struct with new operator details
     * @dev Restricted to the DAO
     */
    function callDeregisterOperatorFromAVS(
        RestakingOperator restakingOperator,
        IAllocationManager.DeregisterParams calldata deregistrationParams
    ) external virtual restricted {
        restakingOperator.deregisterOperatorFromAVS(deregistrationParams);

        emit RestakingOperatorDeregisteredFromAVS(
            address(restakingOperator), deregistrationParams.avs, deregistrationParams.operatorSetIds
        );
=======
     * @inheritdoc IPufferModuleManager
     * @dev Restricted to the DAO
     */
    function callStartCheckpoint(address[] calldata moduleAddresses) external virtual override restricted {
        for (uint256 i = 0; i < moduleAddresses.length; ++i) {
            // reverts if supplied with a duplicate module address
            IPufferModule(moduleAddresses[i]).startCheckpoint();
        }
    }

    /**
     * @inheritdoc IPufferModuleManager
     * @dev Restricted to the DAO
     */
    function callDeregisterOperatorFromAVS(
        IRestakingOperator restakingOperator,
        address avsRegistryCoordinator,
        bytes calldata quorumNumbers
    ) external virtual override restricted {
        restakingOperator.deregisterOperatorFromAVS(avsRegistryCoordinator, quorumNumbers);

        emit RestakingOperatorDeregisteredFromAVS(restakingOperator, avsRegistryCoordinator, quorumNumbers);
    }

    /**
     * @inheritdoc IPufferModuleManager
     * @dev Restricted to the DAO
     */
    function callUpdateOperatorAVSSocket(
        IRestakingOperator restakingOperator,
        address avsRegistryCoordinator,
        string calldata socket
    ) external virtual override restricted {
        restakingOperator.updateOperatorAVSSocket(avsRegistryCoordinator, socket);

        emit RestakingOperatorAVSSocketUpdated(restakingOperator, avsRegistryCoordinator, socket);
>>>>>>> 72e77f41
    }

    /**
     * @notice Updates AVS registration signature proof
     * @param restakingOperator is the address of the restaking operator
     * @param digestHash is the message hash
     * @param signer is the address of the signature signer
     * @dev Restricted to the DAO
     */
    function updateAVSRegistrationSignatureProof(
        RestakingOperator restakingOperator,
        bytes32 digestHash,
        address signer
    ) external virtual override restricted {
        restakingOperator.updateSignatureProof(digestHash, signer);

        emit AVSRegistrationSignatureProofUpdated(address(restakingOperator), digestHash, signer);
    }

    function _authorizeUpgrade(address newImplementation) internal virtual override restricted { }
}<|MERGE_RESOLUTION|>--- conflicted
+++ resolved
@@ -76,7 +76,7 @@
         IDelegationManagerTypes.Withdrawal[] calldata withdrawals,
         IERC20[][] calldata tokens,
         bool[] calldata receiveAsTokens
-    ) external virtual override restricted {
+    ) external virtual restricted {
         address moduleAddress = IPufferProtocol(PUFFER_PROTOCOL).getModuleAddress(moduleName);
 
         PufferModule(payable(moduleAddress)).completeQueuedWithdrawals({
@@ -104,17 +104,7 @@
      * @return module The newly created Puffer module
      * @dev Restricted to Puffer Protocol
      */
-<<<<<<< HEAD
     function createNewPufferModule(bytes32 moduleName) external virtual onlyPufferProtocol returns (PufferModule) {
-=======
-    function createNewPufferModule(bytes32 moduleName)
-        external
-        virtual
-        override
-        onlyPufferProtocol
-        returns (IPufferModule)
-    {
->>>>>>> 72e77f41
         if (moduleName == bytes32("NO_VALIDATORS")) {
             revert ForbiddenModuleName();
         }
@@ -163,7 +153,7 @@
      * @param sharesAmount The amount of shares to withdraw
      * @dev Restricted to Puffer Paymaster
      */
-    function callQueueWithdrawals(bytes32 moduleName, uint256 sharesAmount) external virtual override restricted {
+    function callQueueWithdrawals(bytes32 moduleName, uint256 sharesAmount) external virtual restricted {
         address moduleAddress = IPufferProtocol(PUFFER_PROTOCOL).getModuleAddress(moduleName);
         bytes32[] memory withdrawalRoots = PufferModule(payable(moduleAddress)).queueWithdrawals(sharesAmount);
         emit WithdrawalsQueued(moduleName, sharesAmount, withdrawalRoots[0]);
@@ -175,15 +165,9 @@
      * @param claimer is the address of the claimer to be set
      * @dev Restricted to the DAO
      */
-<<<<<<< HEAD
     function callSetClaimerFor(address moduleOrReOp, address claimer) external virtual restricted {
         // We can cast `moduleOrReOp` to PufferModule/RestakingOperator, uses the same function signature.
         PufferModule(payable(moduleOrReOp)).callSetClaimerFor(claimer);
-=======
-    function callSetClaimerFor(address moduleOrReOp, address claimer) external virtual override restricted {
-        // We can cast `moduleOrReOp` to IPufferModule/IRestakingOperator, uses the same function signature.
-        IPufferModule(moduleOrReOp).callSetClaimerFor(claimer);
->>>>>>> 72e77f41
         emit ClaimerSet({ rewardsReceiver: moduleOrReOp, claimer: claimer });
     }
 
@@ -193,7 +177,7 @@
      * @param proofSubmitter The address of the proof submitter
      * @dev Restricted to the DAO
      */
-    function callSetProofSubmitter(bytes32 moduleName, address proofSubmitter) external virtual override restricted {
+    function callSetProofSubmitter(bytes32 moduleName, address proofSubmitter) external virtual restricted {
         address moduleAddress = IPufferProtocol(PUFFER_PROTOCOL).getModuleAddress(moduleName);
         PufferModule(payable(moduleAddress)).setProofSubmitter(proofSubmitter);
         emit ProofSubmitterSet(moduleName, proofSubmitter);
@@ -206,26 +190,12 @@
      * @return restakingOperator The address of the newly created Restaking Operator
      * @dev Restricted to the DAO
      */
-<<<<<<< HEAD
     function createNewRestakingOperator(string calldata metadataURI, uint32 allocationDelay)
         external
         virtual
         restricted
         returns (RestakingOperator)
     {
-=======
-    function createNewRestakingOperator(
-        string calldata metadataURI,
-        address delegationApprover,
-        uint32 stakerOptOutWindowBlocks
-    ) external virtual override restricted returns (IRestakingOperator) {
-        IDelegationManager.OperatorDetails memory operatorDetails = IDelegationManager.OperatorDetails({
-            __deprecated_earningsReceiver: address(this),
-            delegationApprover: delegationApprover,
-            stakerOptOutWindowBlocks: stakerOptOutWindowBlocks
-        });
-
->>>>>>> 72e77f41
         address restakingOperator = Create2.deploy({
             amount: 0,
             salt: keccak256(abi.encode(metadataURI)),
@@ -240,7 +210,6 @@
 
         emit RestakingOperatorCreated(restakingOperator);
 
-<<<<<<< HEAD
         return RestakingOperator(restakingOperator);
     }
 
@@ -250,49 +219,6 @@
      * @param operator is the address of the restaking operator
      * @param approverSignatureAndExpiry the signature of the delegation approver
      * @param approverSalt salt for the signature
-=======
-    /**
-     * @inheritdoc IPufferModuleManager
-     * @dev Restricted to the DAO
-     */
-    function callModifyOperatorDetails(
-        IRestakingOperator restakingOperator,
-        IDelegationManager.OperatorDetails calldata newOperatorDetails
-    ) external virtual override restricted {
-        restakingOperator.modifyOperatorDetails(newOperatorDetails);
-        emit RestakingOperatorModified(address(restakingOperator), newOperatorDetails);
-    }
-
-    /**
-     * @inheritdoc IPufferModuleManager
-     * @dev Restricted to the DAO
-     */
-    function callUpdateMetadataURI(IRestakingOperator restakingOperator, string calldata metadataURI)
-        external
-        virtual
-        restricted
-    {
-        restakingOperator.updateOperatorMetadataURI(metadataURI);
-        emit RestakingOperatorMetadataURIUpdated(address(restakingOperator), metadataURI);
-    }
-
-    /**
-     * @inheritdoc IPufferModuleManager
-     * @dev Restricted to the DAO
-     */
-    function callOptIntoSlashing(IRestakingOperator restakingOperator, address slasher)
-        external
-        virtual
-        override
-        restricted
-    {
-        restakingOperator.optIntoSlashing(slasher);
-        emit RestakingOperatorOptedInSlasher(address(restakingOperator), slasher);
-    }
-
-    /**
-     * @inheritdoc IPufferModuleManager
->>>>>>> 72e77f41
      * @dev Restricted to the DAO
      */
     function callDelegateTo(
@@ -300,7 +226,7 @@
         address operator,
         ISignatureUtils.SignatureWithExpiry calldata approverSignatureAndExpiry,
         bytes32 approverSalt
-    ) external virtual override restricted {
+    ) external virtual restricted {
         address moduleAddress = IPufferProtocol(PUFFER_PROTOCOL).getModuleAddress(moduleName);
 
         PufferModule(payable(moduleAddress)).callDelegateTo(operator, approverSignatureAndExpiry, approverSalt);
@@ -316,7 +242,6 @@
     function callUndelegate(bytes32 moduleName)
         external
         virtual
-        override
         restricted
         returns (bytes32[] memory withdrawalRoot)
     {
@@ -334,7 +259,6 @@
      * @dev Restricted to the DAO
      */
     function callRegisterOperatorToAVS(
-<<<<<<< HEAD
         RestakingOperator restakingOperator,
         IAllocationManager.RegisterParams calldata registrationParams
     ) external virtual restricted {
@@ -345,57 +269,6 @@
             registrationParams.operatorSetIds,
             registrationParams.data
         );
-=======
-        IRestakingOperator restakingOperator,
-        address avsRegistryCoordinator,
-        bytes calldata quorumNumbers,
-        string calldata socket,
-        IBLSApkRegistry.PubkeyRegistrationParams calldata params,
-        ISignatureUtils.SignatureWithSaltAndExpiry calldata operatorSignature
-    ) external virtual override restricted {
-        restakingOperator.registerOperatorToAVS({
-            avsRegistryCoordinator: avsRegistryCoordinator,
-            quorumNumbers: quorumNumbers,
-            socket: socket,
-            params: params,
-            operatorSignature: operatorSignature
-        });
-
-        emit RestakingOperatorRegisteredToAVS(restakingOperator, avsRegistryCoordinator, quorumNumbers, socket);
-    }
-
-    /**
-     * @inheritdoc IPufferModuleManager
-     * @dev Restricted to the DAO
-     */
-    function callRegisterOperatorToAVSWithChurn(
-        IRestakingOperator restakingOperator,
-        address avsRegistryCoordinator,
-        bytes calldata quorumNumbers,
-        string calldata socket,
-        IBLSApkRegistry.PubkeyRegistrationParams calldata params,
-        IRegistryCoordinator.OperatorKickParam[] calldata operatorKickParams,
-        ISignatureUtils.SignatureWithSaltAndExpiry calldata churnApproverSignature,
-        ISignatureUtils.SignatureWithSaltAndExpiry calldata operatorSignature
-    ) external virtual override restricted {
-        restakingOperator.registerOperatorToAVSWithChurn({
-            avsRegistryCoordinator: avsRegistryCoordinator,
-            quorumNumbers: quorumNumbers,
-            socket: socket,
-            params: params,
-            operatorKickParams: operatorKickParams,
-            churnApproverSignature: churnApproverSignature,
-            operatorSignature: operatorSignature
-        });
-
-        emit RestakingOperatorRegisteredToAVSWithChurn({
-            restakingOperator: restakingOperator,
-            avsRegistryCoordinator: avsRegistryCoordinator,
-            quorumNumbers: quorumNumbers,
-            socket: socket,
-            operatorKickParams: operatorKickParams
-        });
->>>>>>> 72e77f41
     }
 
     /**
@@ -422,7 +295,6 @@
     }
 
     /**
-<<<<<<< HEAD
      * @notice Calls the callDeregisterOperatorFromAVS function on the target restaking operator
      * @param restakingOperator is the address of the restaking operator
      * @param deregistrationParams is the struct with new operator details
@@ -437,44 +309,6 @@
         emit RestakingOperatorDeregisteredFromAVS(
             address(restakingOperator), deregistrationParams.avs, deregistrationParams.operatorSetIds
         );
-=======
-     * @inheritdoc IPufferModuleManager
-     * @dev Restricted to the DAO
-     */
-    function callStartCheckpoint(address[] calldata moduleAddresses) external virtual override restricted {
-        for (uint256 i = 0; i < moduleAddresses.length; ++i) {
-            // reverts if supplied with a duplicate module address
-            IPufferModule(moduleAddresses[i]).startCheckpoint();
-        }
-    }
-
-    /**
-     * @inheritdoc IPufferModuleManager
-     * @dev Restricted to the DAO
-     */
-    function callDeregisterOperatorFromAVS(
-        IRestakingOperator restakingOperator,
-        address avsRegistryCoordinator,
-        bytes calldata quorumNumbers
-    ) external virtual override restricted {
-        restakingOperator.deregisterOperatorFromAVS(avsRegistryCoordinator, quorumNumbers);
-
-        emit RestakingOperatorDeregisteredFromAVS(restakingOperator, avsRegistryCoordinator, quorumNumbers);
-    }
-
-    /**
-     * @inheritdoc IPufferModuleManager
-     * @dev Restricted to the DAO
-     */
-    function callUpdateOperatorAVSSocket(
-        IRestakingOperator restakingOperator,
-        address avsRegistryCoordinator,
-        string calldata socket
-    ) external virtual override restricted {
-        restakingOperator.updateOperatorAVSSocket(avsRegistryCoordinator, socket);
-
-        emit RestakingOperatorAVSSocketUpdated(restakingOperator, avsRegistryCoordinator, socket);
->>>>>>> 72e77f41
     }
 
     /**
@@ -488,7 +322,7 @@
         RestakingOperator restakingOperator,
         bytes32 digestHash,
         address signer
-    ) external virtual override restricted {
+    ) external virtual restricted {
         restakingOperator.updateSignatureProof(digestHash, signer);
 
         emit AVSRegistrationSignatureProofUpdated(address(restakingOperator), digestHash, signer);
