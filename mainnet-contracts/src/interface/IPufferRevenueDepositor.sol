// SPDX-License-Identifier: GPL-3.0
pragma solidity >=0.8.0 <0.9.0;

/**
 * @title IPufferRevenueDepositor
 * @notice Interface for the PufferRevenueDepositor contract.
 * @custom:security-contact security@puffer.fi
 */
interface IPufferRevenueDepositor {
    /**
<<<<<<< HEAD
     * @notice Thrown when the address is invalid.
     */
    error InvalidAddress();
=======
     * @notice Thrown when the calldata targets and data length don't match or are empty.
     */
    error InvalidDataLength();
>>>>>>> 7f953109

    /**
     * @notice Thrown when the target call fails.
     */
    error TargetCallFailed();

    /**
     * @notice Thrown when the vault has undeposited rewards.
     */
    error VaultHasUndepositedRewards();

    /**
     * @notice Thrown when there is nothing to distribute.
     */
    error NothingToDistribute();

    /**
     * @notice Distribution window cannot be changed if there are undeposited rewards.
     */
    error CannotChangeDistributionWindow();

    /**
     * @notice Thrown when the distribution window is invalid.
     */
    error InvalidDistributionWindow();

    /**
     * @notice Emitted when the revenue is deposited to the PufferVault
     */
    event RevenueDeposited(uint256 amount);

    /**
     * @notice Emitted when the rewards distribution window is changed
     */
    event RewardsDistributionWindowChanged(uint256 oldWindow, uint256 newWindow);

    /**
     * @notice Calculates the remaining amount of ETH that hasn't been fully accounted for in the vault's total assets.
     * @dev This is used to prevent potential sandwich attacks related to large deposits and to smooth out the restaking rewards deposits.
     */
    function getPendingDistributionAmount() external view returns (uint256);

    /**
     * @notice Get the rewards distribution window.
     * @return The rewards distribution window in seconds.
     */
    function getRewardsDistributionWindow() external view returns (uint256);
}<|MERGE_RESOLUTION|>--- conflicted
+++ resolved
@@ -8,15 +8,14 @@
  */
 interface IPufferRevenueDepositor {
     /**
-<<<<<<< HEAD
      * @notice Thrown when the address is invalid.
      */
     error InvalidAddress();
-=======
+
+    /**
      * @notice Thrown when the calldata targets and data length don't match or are empty.
      */
     error InvalidDataLength();
->>>>>>> 7f953109
 
     /**
      * @notice Thrown when the target call fails.
